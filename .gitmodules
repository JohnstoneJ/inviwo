--- conflicted
+++ resolved
@@ -38,13 +38,8 @@
     path = modules/cimg/ext/openexr/openexr
     url = https://github.com/inviwo/openexr.git
 [submodule "modules/assimp/ext/assimp/assimp"]
-<<<<<<< HEAD
 	path = modules/assimp/ext/assimp/assimp
 	url = https://github.com/inviwo/assimp.git
 [submodule "modules/dicom/ext/gdcm"]
 	path = modules/dicom/ext/gdcm
-	url = https://git.code.sf.net/p/gdcm/gdcm
-=======
-    path = modules/assimp/ext/assimp/assimp
-    url = https://github.com/inviwo/assimp.git
->>>>>>> d5c87efc
+	url = https://git.code.sf.net/p/gdcm/gdcm