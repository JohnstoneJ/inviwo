--- conflicted
+++ resolved
@@ -181,13 +181,10 @@
     Inport* inport_;  ///< Allows the camera to be positioned relative to new data (VolumeInport,
                       /// MeshInport)
     const SpatialEntity<3>* data_;  //< non-owning reference;
-<<<<<<< HEAD
-    mat4 prevDataToWorldMatrix_;    //< Data-to-world matrix of object currently being viewed
-=======
+
     mat4 prevDataToWorldMatrix_; //< Data-to-world matrix of object currently being viewed
 
     const BaseCallBack* callbackInportOnChange_ = nullptr;
->>>>>>> b8c89bf5
 };
 
 }  // namespace inviwo
