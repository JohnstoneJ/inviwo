/*********************************************************************************
 *
 * Inviwo - Interactive Visualization Workshop
 *
 * Copyright (c) 2013-2019 Inviwo Foundation
 * All rights reserved.
 *
 * Redistribution and use in source and binary forms, with or without
 * modification, are permitted provided that the following conditions are met:
 *
 * 1. Redistributions of source code must retain the above copyright notice, this
 * list of conditions and the following disclaimer.
 * 2. Redistributions in binary form must reproduce the above copyright notice,
 * this list of conditions and the following disclaimer in the documentation
 * and/or other materials provided with the distribution.
 *
 * THIS SOFTWARE IS PROVIDED BY THE COPYRIGHT HOLDERS AND CONTRIBUTORS "AS IS" AND
 * ANY EXPRESS OR IMPLIED WARRANTIES, INCLUDING, BUT NOT LIMITED TO, THE IMPLIED
 * WARRANTIES OF MERCHANTABILITY AND FITNESS FOR A PARTICULAR PURPOSE ARE
 * DISCLAIMED. IN NO EVENT SHALL THE COPYRIGHT OWNER OR CONTRIBUTORS BE LIABLE FOR
 * ANY DIRECT, INDIRECT, INCIDENTAL, SPECIAL, EXEMPLARY, OR CONSEQUENTIAL DAMAGES
 * (INCLUDING, BUT NOT LIMITED TO, PROCUREMENT OF SUBSTITUTE GOODS OR SERVICES;
 * LOSS OF USE, DATA, OR PROFITS; OR BUSINESS INTERRUPTION) HOWEVER CAUSED AND
 * ON ANY THEORY OF LIABILITY, WHETHER IN CONTRACT, STRICT LIABILITY, OR TORT
 * (INCLUDING NEGLIGENCE OR OTHERWISE) ARISING IN ANY WAY OUT OF THE USE OF THIS
 * SOFTWARE, EVEN IF ADVISED OF THE POSSIBILITY OF SUCH DAMAGE.
 *
 *********************************************************************************/

#ifndef IVW_MESH_H
#define IVW_MESH_H

#include <inviwo/core/common/inviwocoredefine.h>
#include <inviwo/core/common/inviwo.h>
#include <inviwo/core/datastructures/datagroup.h>
#include <inviwo/core/datastructures/spatialdata.h>
#include <inviwo/core/datastructures/buffer/buffer.h>
#include <inviwo/core/datastructures/geometry/geometrytype.h>
#include <inviwo/core/datastructures/geometry/meshrepresentation.h>
#include <inviwo/core/metadata/metadataowner.h>
#include <inviwo/core/util/document.h>
#include <utility>
#include <inviwo/core/io/datareader.h>
#include <inviwo/core/io/datawriter.h>

namespace inviwo {

/**
 * \ingroup datastructures
 */
class IVW_CORE_API Mesh : public DataGroup<Mesh, MeshRepresentation>,
                          public SpatialEntity<3>,
                          public MetaDataOwner {
public:
    struct MeshInfo {
        MeshInfo() : dt(DrawType::Points), ct(ConnectivityType::None) {}
        MeshInfo(DrawType d, ConnectivityType c) : dt(d), ct(c) {}
        DrawType dt;
        ConnectivityType ct;
    };
    struct BufferInfo {
        BufferInfo(BufferType atype) : type(atype), location(static_cast<int>(atype)) {}
        BufferInfo() : BufferInfo(BufferType::PositionAttrib) {}
        BufferInfo(BufferType atype, int alocation) : type(atype), location(alocation) {}

        BufferType type;
        int location;  //<! attribute location of buffer in GLSL shader
    };

    using IndexVector = std::vector<std::pair<MeshInfo, std::shared_ptr<IndexBuffer>>>;
    using BufferVector = std::vector<std::pair<BufferInfo, std::shared_ptr<BufferBase>>>;

    Mesh() = default;
    Mesh(DrawType dt, ConnectivityType ct);

    Mesh(const Mesh& rhs);
    Mesh& operator=(const Mesh& that);
    virtual Mesh* clone() const;
    virtual ~Mesh() = default;
    virtual Document getInfo() const;

    /**
     * Add a buffer with rendering data, such as positions/colors/normals.
     *
     * @param info  information about the buffer contents (e.g. buffer type and attrib location)
     * @param att   buffer data used during rendering
     */
    void addBuffer(BufferInfo info, std::shared_ptr<BufferBase> att);

    /**
     * Add a buffer with rendering data, such as positions/colors/normals, and associate it with its
     * default attrib location.
     *
     * @param type  buffer type (Position, Color, Normal, etc.)
     * @param att   buffer data used during rendering
     */
    void addBuffer(BufferType type, std::shared_ptr<BufferBase> att);

    /**
     * Removes buffer at given position, all subsequent buffers will be moved.
     * Does nothing if index is out of range.
     *
     * @param idx   position of buffer to be removed
     */
    void removeBuffer(size_t idx);

    /**
     * Replaces buffer at index with new buffer
     * Does nothing if index out of range.
     * @param idx   Index of buffer to replace
     * @param info  information about the buffer contents (e.g. buffer type and shader location)
     * @param att   new buffer data used during rendering
     */
    void replaceBuffer(size_t idx, BufferInfo info, std::shared_ptr<BufferBase> att);

    /**
     * Deprecated: Mesh::setBuffer() has been renamed to Mesh::replaceBuffer()
     *
     * @param idx   Index of buffer to replace
     * @param info  information about the buffer contents (e.g. buffer type and shader location)
     * @param att   new buffer data used during rendering
     *
     * \see replaceBuffer
     */
    void setBuffer(size_t idx, BufferInfo info, std::shared_ptr<BufferBase> att);

    /**
     * Add index buffer. The indices will be used as look up
     * values into the buffers during rendering.
     * The Mesh will take ownership of the added buffer.
     * @param info Rendering type and connectivity.
     * @param ind Index buffer, will be owned by mesh.
     */
    void addIndicies(MeshInfo info, std::shared_ptr<IndexBuffer> ind);

    /**
     * Creates and add a new index buffer to the mesh
     *
     * @see addIndicies
     * @param dt DrawType of the new buffer
     * @param ct ConnectivityType of the new buffer
     * @return returns the RAM Representation of the new buffer.
     */
    std::shared_ptr<IndexBufferRAM> addIndexBuffer(DrawType dt, ConnectivityType ct);

    /**
     * Removes index buffer at given position, all subsequent index buffers will be moved.
     * Does nothing if index is out of range.
     *
     * @param idx   position of index buffer to be removed
     */
    void removeIndexBuffer(size_t idx);

    /**
     * Reserve memory for a given number of vertices in each buffer.
     * @param size number of elements that will be reserved in each buffer
     */
    void reserveSizeInVertexBuffer(size_t size);

    /**
     * Reserve memory for a given number of index buffers.
     * Useful when having a mesh on which we will add a lot of index buffers
     * @param size the new reserved size of the vector containing index buffers
     */
    void reserveIndexBuffers(size_t size);

    const BufferVector& getBuffers() const;
    const IndexVector& getIndexBuffers() const;

    const BufferBase* getBuffer(size_t idx) const;
    BufferInfo getBufferInfo(size_t idx) const;
    const IndexBuffer* getIndices(size_t idx) const;

<<<<<<< HEAD
    std::pair<const BufferBase*, int> findBuffer(BufferType type) const;
=======
    /**
     * Try and find a buffer of the given BufferType.
     * Returns the buffer and its location.
     * If no buffer is found the buffer will be a nullptr.
     */
    std::pair<const BufferBase*, int> findBuffer(BufferType type) const;

    /**
     * Check if there exits a buffer of BufferType type in the mesh.
     */
>>>>>>> 70abcebb
    bool hasBuffer(BufferType type) const;

    BufferBase* getBuffer(size_t idx);
    IndexBuffer* getIndices(size_t idx);

    MeshInfo getDefaultMeshInfo() const;
    MeshInfo getIndexMeshInfo(size_t idx) const;

    size_t getNumberOfBuffers() const;
    size_t getNumberOfIndicies() const;

    /**
     * \brief Append another mesh to this mesh
     *
     * Requires that both meshes has the same type and number of vertex buffers.
     * Will append the contents of each vertex buffer in mesh to each vertex in this.
     * Index buffers are copied and each index is incremented with an offset.
     *
     * @param mesh The mesh to copy values from
     */
    void append(const Mesh& mesh);

    virtual const SpatialCameraCoordinateTransformer<3>& getCoordinateTransformer(
        const Camera& camera) const;
    using SpatialEntity<3>::getCoordinateTransformer;

    static uvec3 colorCode;
    static const std::string classIdentifier;
    static const std::string dataName;

protected:
    BufferVector buffers_;
    IndexVector indices_;
    MeshInfo meshInfo_;
};

inline bool operator==(const Mesh::BufferInfo& a, const Mesh::BufferInfo& b) {
    return (a.type == b.type) && (a.location == b.location);
}
inline bool operator!=(const Mesh::BufferInfo& a, const Mesh::BufferInfo& b) { return !(a == b); }

inline bool operator==(const Mesh::MeshInfo& a, const Mesh::MeshInfo& b) {
    return (a.ct == b.ct) && (a.dt == b.dt);
}
inline bool operator!=(const Mesh::MeshInfo& a, const Mesh::MeshInfo& b) { return !(a == b); }

template <class Elem, class Traits>
std::basic_ostream<Elem, Traits>& operator<<(std::basic_ostream<Elem, Traits>& ss,
                                             Mesh::BufferInfo info) {
    ss << info.type << " (location = " << info.location << ")";
    return ss;
}

namespace meshutil {

IVW_CORE_API bool hasPickIDBuffer(const Mesh* mesh);

IVW_CORE_API bool hasRadiiBuffer(const Mesh* mesh);

}  // namespace meshutil

// https://docs.microsoft.com/en-us/cpp/cpp/general-rules-and-limitations?view=vs-2017
extern template class IVW_CORE_TMPL_EXP DataReaderType<Mesh>;
extern template class IVW_CORE_TMPL_EXP DataWriterType<Mesh>;

}  // namespace inviwo

#endif  // IVW_MESH_H<|MERGE_RESOLUTION|>--- conflicted
+++ resolved
@@ -171,9 +171,6 @@
     BufferInfo getBufferInfo(size_t idx) const;
     const IndexBuffer* getIndices(size_t idx) const;
 
-<<<<<<< HEAD
-    std::pair<const BufferBase*, int> findBuffer(BufferType type) const;
-=======
     /**
      * Try and find a buffer of the given BufferType.
      * Returns the buffer and its location.
@@ -184,7 +181,6 @@
     /**
      * Check if there exits a buffer of BufferType type in the mesh.
      */
->>>>>>> 70abcebb
     bool hasBuffer(BufferType type) const;
 
     BufferBase* getBuffer(size_t idx);
