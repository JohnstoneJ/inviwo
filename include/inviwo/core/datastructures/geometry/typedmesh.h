--- conflicted
+++ resolved
@@ -216,14 +216,11 @@
     }
 };
 
-<<<<<<< HEAD
-=======
 /**
  * \ingroup typedmesh
  * BufferTrait for picking buffers (uint32)
  * \see PickingMapper
  */
->>>>>>> 70abcebb
 class PickingBuffer
     : public TypedMeshBufferBase<uint32_t, 1, static_cast<int>(BufferType::PickingAttrib)> {
 public:
@@ -238,15 +235,12 @@
     }
 };
 
-<<<<<<< HEAD
-=======
 /**
  * \ingroup typedmesh
  * BufferTrait for scalar meta data buffers (float)
  * Useful the pass additional information the rendering
  * \see SphereRenderer
  */
->>>>>>> 70abcebb
 class ScalarMetaBuffer
     : public TypedMeshBufferBase<float, 1, static_cast<int>(BufferType::ScalarMetaAttrib)> {
 public:
@@ -256,13 +250,8 @@
     std::shared_ptr<const Buffer<Base::type>> getScalarMeta() const { return Base::buffer_; }
     std::shared_ptr<Buffer<Base::type>> getEditableScalarMeta() { return Base::buffer_; }
 
-<<<<<<< HEAD
-    void setVertexScalarMeta(size_t index, float id) {
-        getEditableScalarMeta()->getEditableRAMRepresentation()->set(index, id);
-=======
     void setVertexScalarMeta(size_t index, float value) {
         getEditableScalarMeta()->getEditableRAMRepresentation()->set(index, value);
->>>>>>> 70abcebb
     }
 };
 
