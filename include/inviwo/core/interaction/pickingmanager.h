--- conflicted
+++ resolved
@@ -48,13 +48,7 @@
         size_t index;
         const PickingAction* action;
 
-<<<<<<< HEAD
-        size_t getLocalPickingId() const {
-            return action->getLocalPickingId(index);
-        };
-=======
         size_t getLocalPickingId() const { return action->getLocalPickingId(index); };
->>>>>>> 70abcebb
     };
 
     PickingManager();
@@ -80,13 +74,9 @@
 
     Result getPickingActionFromColor(const uvec3& color);
     Result getPickingActionFromIndex(size_t index);
-<<<<<<< HEAD
-=======
 
     bool isPickingActionRegistered(const PickingAction* action) const;
->>>>>>> 70abcebb
 
-    bool isRegisterPickingAction(const PickingAction* action) const; 
 private:
     // start indexing at 1, 0 maps to black {0,0,0} and indicated no picking.
     size_t lastIndex_ = 1;
