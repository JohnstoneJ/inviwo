--- conflicted
+++ resolved
@@ -78,15 +78,6 @@
     size_t getGlobalPickingId() const;
 
     /**
-<<<<<<< HEAD
-     *	Returns the current global picking index of the object at the current position
-     */
-    size_t getCurrentGlobalPickingId() const;
-    /**
-     *	Returns the current local picking index
-     */
-    std::pair<bool, size_t> getCurrentLocalPickingId() const;   
-=======
      * Returns the current global picking index of the object at the current position
      */
     size_t getCurrentGlobalPickingId() const;
@@ -95,7 +86,6 @@
      * If the global index belongs to a different picking action {false, 0} is returned.
      */
     std::pair<bool, size_t> getCurrentLocalPickingId() const;
->>>>>>> 70abcebb
     /**
      * Returns the current normalized position
      */
@@ -106,15 +96,6 @@
     double getDepth() const;
 
     /**
-<<<<<<< HEAD
-     *	Returns the previous global picking index
-     */
-    size_t getPreviousGlobalPickingId() const;
-    /**
-     *	Returns the previous local picking index
-     */
-    std::pair<bool, size_t> getPreviousLocalPickingId() const;   
-=======
      * Returns the previous global picking index
      */
     size_t getPreviousGlobalPickingId() const;
@@ -123,7 +104,6 @@
      * If the global index belongs to a different picking action {false, 0} is returned.
      */
     std::pair<bool, size_t> getPreviousLocalPickingId() const;
->>>>>>> 70abcebb
     /**
      * Returns the previous normalized position
      */
@@ -134,15 +114,6 @@
     double getPreviousDepth() const;
 
     /**
-<<<<<<< HEAD
-     *	Returns the pressed global picking index
-     */
-    size_t getPressedGlobalPickingId() const;   
-    /**
-     *	Returns the pressed local picking index
-     */
-    std::pair<bool, size_t> getPressedLocalPickingId() const;   
-=======
      * Returns the pressed global picking index
      */
     size_t getPressedGlobalPickingId() const;
@@ -151,7 +122,6 @@
      * If the global index belongs to a different picking action {false, 0} is returned.
      */
     std::pair<bool, size_t> getPressedLocalPickingId() const;
->>>>>>> 70abcebb
     /**
      * Returns the normalized position of the initial press
      */
@@ -188,7 +158,6 @@
     dvec3 getNDC() const;
     dvec3 getPreviousNDC() const;
     dvec3 getPressedNDC() const;
-    dvec3 getWorldSpaceDeltaAtPressDepth(const Camera& camera) const;
 
     /**
      * Return the {curr.x, curr.y. press.z} - {prev.x, prev.y, press.z} transformed into world space
@@ -218,9 +187,6 @@
     template <typename EventType>
     EventType* getEventAs() const;
 
-<<<<<<< HEAD
-    const InteractionEvent::ToolTipCallback& getToolTipCallback() const;
-=======
     /**
      * Display a tool tip using the optionally set tool tip callback.
      * If no tool tip callback is set, the function does nothing.
@@ -232,7 +198,6 @@
     const InteractionEvent::ToolTipCallback& getToolTipCallback() const;
 
     virtual void print(std::ostream& ss) const override;
->>>>>>> 70abcebb
 
 private:
     const PickingAction* pickingAction_;
