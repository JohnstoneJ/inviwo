--- conflicted
+++ resolved
@@ -109,13 +109,9 @@
 // trim from both ends
 IVW_CORE_API std::string trim(std::string s);
 
-<<<<<<< HEAD
 IVW_CORE_API std::string dotSeperatedToPascalCase(const std::string& s);
-=======
 
-// trim from both ends
 IVW_CORE_API std::string msToString(double ms, unsigned precision = 2);
->>>>>>> 79dc7d00
 
 }  // namespace
 
