--- conflicted
+++ resolved
@@ -151,61 +151,6 @@
 struct extent : std::integral_constant<std::size_t, 1> {};
 
 template <typename T, unsigned N>
-<<<<<<< HEAD
-struct extent<const T, N> : public extent<T,N> {};
-
-template <typename T, glm::precision P>
-struct extent<glm::tvec1<T, P>, 0> : public std::integral_constant<std::size_t, 1> {};
-template <typename T, glm::precision P>
-struct extent<glm::tvec2<T, P>, 0> : public std::integral_constant<std::size_t, 2> {};
-template <typename T, glm::precision P>
-struct extent<glm::tvec3<T, P>, 0> : public std::integral_constant<std::size_t, 3> {};
-template <typename T, glm::precision P>
-struct extent<glm::tvec4<T, P>, 0> : public std::integral_constant<std::size_t, 4> {};
-
-template <typename T, glm::precision P>
-struct extent<glm::tquat<T, P>, 0> : public std::integral_constant<std::size_t, 4> {};
-
-template <typename T, glm::precision P>
-struct extent<glm::tmat2x2<T, P>, 0> : public std::integral_constant<std::size_t, 2> {};
-template <typename T, glm::precision P>
-struct extent<glm::tmat3x3<T, P>, 0> : public std::integral_constant<std::size_t, 3> {};
-template <typename T, glm::precision P>
-struct extent<glm::tmat4x4<T, P>, 0> : public std::integral_constant<std::size_t, 4> {};
-
-template <typename T, glm::precision P>
-struct extent<glm::tmat2x2<T, P>, 1> : public std::integral_constant<std::size_t, 2> {};
-template <typename T, glm::precision P>
-struct extent<glm::tmat3x3<T, P>, 1> : public std::integral_constant<std::size_t, 3> {};
-template <typename T, glm::precision P>
-struct extent<glm::tmat4x4<T, P>, 1> : public std::integral_constant<std::size_t, 4> {};
-
-template <typename T, glm::precision P>
-struct extent<glm::tmat2x3<T, P>, 0> : public std::integral_constant<std::size_t, 2> {};
-template <typename T, glm::precision P>
-struct extent<glm::tmat2x4<T, P>, 0> : public std::integral_constant<std::size_t, 2> {};
-template <typename T, glm::precision P>
-struct extent<glm::tmat3x2<T, P>, 0> : public std::integral_constant<std::size_t, 3> {};
-template <typename T, glm::precision P>
-struct extent<glm::tmat3x4<T, P>, 0> : public std::integral_constant<std::size_t, 3> {};
-template <typename T, glm::precision P>
-struct extent<glm::tmat4x2<T, P>, 0> : public std::integral_constant<std::size_t, 4> {};
-template <typename T, glm::precision P>
-struct extent<glm::tmat4x3<T, P>, 0> : public std::integral_constant<std::size_t, 4> {};
-
-template <typename T, glm::precision P>
-struct extent<glm::tmat2x3<T, P>, 1> : public std::integral_constant<std::size_t, 3> {};
-template <typename T, glm::precision P>
-struct extent<glm::tmat2x4<T, P>, 1> : public std::integral_constant<std::size_t, 4> {};
-template <typename T, glm::precision P>
-struct extent<glm::tmat3x2<T, P>, 1> : public std::integral_constant<std::size_t, 2> {};
-template <typename T, glm::precision P>
-struct extent<glm::tmat3x4<T, P>, 1> : public std::integral_constant<std::size_t, 4> {};
-template <typename T, glm::precision P>
-struct extent<glm::tmat4x2<T, P>, 1> : public std::integral_constant<std::size_t, 2> {};
-template <typename T, glm::precision P>
-struct extent<glm::tmat4x3<T, P>, 1> : public std::integral_constant<std::size_t, 3> {};
-=======
 struct extent<const T, N> : public extent<T, N> {};
 
 template <glm::length_t L, typename T, glm::qualifier Q>
@@ -213,7 +158,6 @@
 
 template <typename T, glm::qualifier Q>
 struct extent<glm::tquat<T, Q>, 0> : public std::integral_constant<std::size_t, 4> {};
->>>>>>> 9ce6fe00
 
 template <glm::length_t C, glm::length_t R, typename T, glm::qualifier Q>
 struct extent<glm::mat<C, R, T, Q>, 0> : public std::integral_constant<std::size_t, C> {};
