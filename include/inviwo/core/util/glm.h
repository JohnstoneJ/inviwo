--- conflicted
+++ resolved
@@ -622,24 +622,6 @@
 auto glmcomp(T& elem, size_t i) -> T& {
     return elem;
 }
-<<<<<<< HEAD
-template <typename T, typename std::enable_if<util::rank<T>::value == 0, int>::type = 0>
-auto glmcomp(const T& elem, size_t i) -> const T& {
-    return elem;
-}
-
-template <typename T, typename std::enable_if<util::rank<T>::value == 1, int>::type = 0> 
-auto glmcomp(T& elem, size_t i) -> typename T::value_type& {
-    return elem[i];
-}
-template <typename T, typename std::enable_if<util::rank<T>::value == 1, int>::type = 0>
-auto glmcomp(const T& elem, size_t i) -> const typename T::value_type& {
-    return elem[i];
-}
-
-template <typename T, typename std::enable_if<util::rank<T>::value == 2, int>::type = 0> 
-auto glmcomp(T& elem, size_t i) -> typename T::value_type& {
-=======
 template <typename T,
           typename std::enable_if<util::rank<typename std::remove_const<T>::type>::value == 1,
                                   int>::type = 0>
@@ -654,7 +636,6 @@
 auto glmcomp(T& elem, size_t i) ->
     typename std::conditional<std::is_const<T>::value, const typename T::value_type&,
                               typename T::value_type&>::type {
->>>>>>> 79656b33
     return elem[i / util::extent<T, 0>::value][i % util::extent<T, 1>::value];
 }
 template <typename T, typename std::enable_if<util::rank<T>::value == 2, int>::type = 0>
@@ -669,24 +650,6 @@
 auto glmcomp(T& elem, size_t i, size_t j) -> T& {
     return elem;
 }
-<<<<<<< HEAD
-template <typename T, typename std::enable_if<util::rank<T>::value == 0, int>::type = 0>
-auto glmcomp(const T& elem, size_t i, size_t j) -> const T& {
-    return elem;
-}
-
-template <typename T, typename std::enable_if<util::rank<T>::value == 1, int>::type = 0> 
-auto glmcomp(T& elem, size_t i, size_t j) -> typename T::value_type& {
-    return elem[i];
-}
-template <typename T, typename std::enable_if<util::rank<T>::value == 1, int>::type = 0>
-auto glmcomp(const T& elem, size_t i, size_t j) -> const typename T::value_type& {
-    return elem[i];
-}
-
-template <typename T, typename std::enable_if<util::rank<T>::value == 2, int>::type = 0> 
-auto glmcomp(T& elem, size_t i, size_t j) -> typename T::value_type&{
-=======
 template <typename T,
           typename std::enable_if<util::rank<typename std::remove_const<T>::type>::value == 1,
                                   int>::type = 0>
@@ -701,7 +664,6 @@
 auto glmcomp(T& elem, size_t i, size_t j) ->
     typename std::conditional<std::is_const<T>::value, const typename T::value_type&,
                               typename T::value_type&>::type {
->>>>>>> 79656b33
     return elem[i][j];
 }
 template <typename T, typename std::enable_if<util::rank<T>::value == 2, int>::type = 0>
