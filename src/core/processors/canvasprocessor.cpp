--- conflicted
+++ resolved
@@ -146,11 +146,6 @@
         }
     });
 
-<<<<<<< HEAD
-    addProperty(fullScreenEvent_);
-    addProperty(saveLayerEvent_);
-    addProperty(allowContextMenu_);
-=======
     imageTypeExt_.setSerializationMode(PropertySerializationMode::None);
 
     inputSize_.addProperties(dimensions_, enableCustomInputDimensions_, customInputDimensions_,
@@ -159,7 +154,6 @@
     addProperties(inputSize_, position_, visibleLayer_, colorLayer_, saveLayerDirectory_,
                   imageTypeExt_, saveLayerButton_, saveLayerToFileButton_, fullScreen_,
                   fullScreenEvent_, saveLayerEvent_, allowContextMenu_);
->>>>>>> ccd508b5
 
     addProperty(showCanvas_);
     showCanvas_.onChange([this]() {
