/*********************************************************************************
 *
 * Inviwo - Interactive Visualization Workshop
 *
 * Copyright (c) 2016-2019 Inviwo Foundation
 * All rights reserved.
 *
 * Redistribution and use in source and binary forms, with or without
 * modification, are permitted provided that the following conditions are met:
 *
 * 1. Redistributions of source code must retain the above copyright notice, this
 * list of conditions and the following disclaimer.
 * 2. Redistributions in binary form must reproduce the above copyright notice,
 * this list of conditions and the following disclaimer in the documentation
 * and/or other materials provided with the distribution.
 *
 * THIS SOFTWARE IS PROVIDED BY THE COPYRIGHT HOLDERS AND CONTRIBUTORS "AS IS" AND
 * ANY EXPRESS OR IMPLIED WARRANTIES, INCLUDING, BUT NOT LIMITED TO, THE IMPLIED
 * WARRANTIES OF MERCHANTABILITY AND FITNESS FOR A PARTICULAR PURPOSE ARE
 * DISCLAIMED. IN NO EVENT SHALL THE COPYRIGHT OWNER OR CONTRIBUTORS BE LIABLE FOR
 * ANY DIRECT, INDIRECT, INCIDENTAL, SPECIAL, EXEMPLARY, OR CONSEQUENTIAL DAMAGES
 * (INCLUDING, BUT NOT LIMITED TO, PROCUREMENT OF SUBSTITUTE GOODS OR SERVICES;
 * LOSS OF USE, DATA, OR PROFITS; OR BUSINESS INTERRUPTION) HOWEVER CAUSED AND
 * ON ANY THEORY OF LIABILITY, WHETHER IN CONTRACT, STRICT LIABILITY, OR TORT
 * (INCLUDING NEGLIGENCE OR OTHERWISE) ARISING IN ANY WAY OUT OF THE USE OF THIS
 * SOFTWARE, EVEN IF ADVISED OF THE POSSIBILITY OF SUCH DAMAGE.
 *
 *********************************************************************************/

#include <inviwo/core/interaction/pickingcontroller.h>
#include <inviwo/core/interaction/pickingmanager.h>
#include <inviwo/core/interaction/pickingaction.h>
#include <inviwo/core/datastructures/image/image.h>
#include <inviwo/core/datastructures/image/layer.h>
#include <inviwo/core/datastructures/image/layerram.h>
#include <inviwo/core/interaction/events/eventpropagator.h>
#include <inviwo/core/interaction/events/mouseevent.h>
#include <inviwo/core/interaction/events/wheelevent.h>
#include <inviwo/core/interaction/events/pickingevent.h>
#include <inviwo/core/interaction/events/touchevent.h>
#include <inviwo/core/interaction/events/gestureevent.h>
#include <inviwo/core/interaction/pickingstate.h>

namespace inviwo {

PickingController::PickingController() : mouseState_{PickingManager::getPtr()} {}

PickingController::~PickingController() = default;

void PickingController::propagateEvent(Event* event, EventPropagator* propagator) {
    if (!propagator) return;
    if (!event) return;
    if (!pickingEnabled()) return;

    const auto pickId = [&](size2_t coord) -> size_t {
        if (src_) {
            const auto value = src_->readPixel(coord, LayerType::Picking);
            if (value.a > 0.0) {
                return PickingManager::colorToIndex(uvec3(value));
            }
        }
        return 0;
    };

    switch (event->hash()) {
        case MouseEvent::chash(): {
            auto me = static_cast<MouseEvent*>(event);
            const auto coord =
                glm::clamp(me->pos(), dvec2(0.0), dvec2(me->canvasSize() - uvec2(1)));
            mouseState_.propagateEvent(me, propagator, pickId(coord));
            break;
        }
        case WheelEvent::chash(): {
            propagateEvent(static_cast<WheelEvent*>(event), propagator);
            break;
        }
        case GestureEvent::chash(): {
            propagateEvent(static_cast<GestureEvent*>(event), propagator);
            break;
        }
        case TouchEvent::chash(): {
            propagateEvent(static_cast<TouchEvent*>(event), propagator);
            break;
        }
    }
}

void PickingController::propagateEvent(TouchEvent* e, EventPropagator* propagator) {
    auto& touchPoints = e->touchPoints();

    std::unordered_map<size_t, std::vector<TouchPoint>> pickngIdToTouchPoints;
    std::unordered_map<size_t, const PickingAction*> pickingIdToAction;
    std::vector<int> usedPointIds;

    for (auto& point : touchPoints) {
        const auto coord = glm::clamp(point.pos(), dvec2(0.0), dvec2(e->canvasSize() - uvec2(1)));
        if (point.state() == TouchState::Started) {
            auto pa = findPickingAction(coord);
            tstate_.pointIdToPickingId[point.id()] = pa;
            tstate_.pickingIdToPressNDC[pa.index] = point.ndc();
        }

        auto it = tstate_.pointIdToPickingId.find(point.id());
        auto pa = it != tstate_.pointIdToPickingId.end() ? it->second : findPickingAction(coord);

        if (pa.action) {
            pickngIdToTouchPoints[pa.index].push_back(point);
            pickingIdToAction[pa.index] = pa.action;
        }
    }

    // Propagate Stated and Updated picking events
    for (auto& item : pickngIdToTouchPoints) {
        const auto& pickingId = item.first;
        const auto& points = item.second;

        auto ps = TouchEvent::getPickingState(points);

        TouchEvent te(points, e->getDevice());
        auto prevPos = te.centerNDC();  // Need so save here since te might be modified
<<<<<<< HEAD
        auto localId = pickingIdToAction[pickingId]->getLocalPickingId(pickingId);
        /*
        PickingEvent pickingEvent(pickingIdToAction[pickingId], ps, &te,
                                  tstate_.pickingIdToPressNDC[pickingId],
                                  tstate_.pickingIdToPreviousNDC[pickingId], localId);
=======

        size_t currentId = 0;   // TODO
        size_t pressedId = 0;   // TODO
        size_t previousId = 0;  // TODO

        PickingEvent pickingEvent(
            pickingIdToAction[pickingId], &te, ps,
            ps == PickingState::Started ? PickingPressState::Press : PickingPressState::Move,
            PickingPressItem::Primary, PickingHoverState::None, PickingPressItem::Primary,
            pickingId, currentId, pressedId, previousId, tstate_.pickingIdToPressNDC[pickingId],
            tstate_.pickingIdToPreviousNDC[pickingId]);

>>>>>>> 70abcebb
        propagator->propagateEvent(&pickingEvent, nullptr);
        if (pickingEvent.hasBeenUsed() || te.hasBeenUsed()) {
            for (const auto& p : points) usedPointIds.push_back(p.id());
        }
        */
        tstate_.pickingIdToPreviousNDC[pickingId] = prevPos;
    }

    // Cleanup
    for (auto& point : touchPoints) {
        if (point.state() == TouchState::Finished) {
            tstate_.pointIdToPickingId.erase(point.id());
        }
    }

    util::map_erase_remove_if(tstate_.pickingIdToPressNDC, [&](const auto& item) {
        return pickingIdToAction.find(item.first) == pickingIdToAction.end();
    });
    util::map_erase_remove_if(tstate_.pickingIdToPreviousNDC, [&](const auto& item) {
        return pickingIdToAction.find(item.first) == pickingIdToAction.end();
    });

    // remove the "used" points from the event
    util::erase_remove_if(touchPoints,
                          [&](const auto& p) { return util::contains(usedPointIds, p.id()); });
    if (touchPoints.empty()) e->markAsUsed();
}

<<<<<<< HEAD
void PickingController::propagateEvent(WheelEvent* e, EventPropagator* propagator) {
    // TODO
}

void PickingController::propagateEvent(GestureEvent* /*event*/, EventPropagator* /*propagator*/) {
=======
void PickingController::propagateEvent(WheelEvent*, EventPropagator*) {
    // TODO
}

void PickingController::propagateEvent(GestureEvent*, EventPropagator*) {
>>>>>>> 70abcebb
    // TODO
}

void PickingController::setPickingSource(const std::shared_ptr<const Image>& src) { src_ = src; }

PickingManager::Result PickingController::findPickingAction(const uvec2& coord) {
    if (src_ && pickingEnabled()) {
        auto value = src_->readPixel(size2_t(coord), LayerType::Picking);
        if (value.a > 0.0) {
            return PickingManager::getPtr()->getPickingActionFromColor(uvec3(value));
        }
    }
    return {0, nullptr};
}

bool PickingController::pickingEnabled() const {
    return PickingManager::getPtr()->pickingEnabled();
}

}  // namespace inviwo<|MERGE_RESOLUTION|>--- conflicted
+++ resolved
@@ -118,13 +118,6 @@
 
         TouchEvent te(points, e->getDevice());
         auto prevPos = te.centerNDC();  // Need so save here since te might be modified
-<<<<<<< HEAD
-        auto localId = pickingIdToAction[pickingId]->getLocalPickingId(pickingId);
-        /*
-        PickingEvent pickingEvent(pickingIdToAction[pickingId], ps, &te,
-                                  tstate_.pickingIdToPressNDC[pickingId],
-                                  tstate_.pickingIdToPreviousNDC[pickingId], localId);
-=======
 
         size_t currentId = 0;   // TODO
         size_t pressedId = 0;   // TODO
@@ -137,12 +130,11 @@
             pickingId, currentId, pressedId, previousId, tstate_.pickingIdToPressNDC[pickingId],
             tstate_.pickingIdToPreviousNDC[pickingId]);
 
->>>>>>> 70abcebb
         propagator->propagateEvent(&pickingEvent, nullptr);
         if (pickingEvent.hasBeenUsed() || te.hasBeenUsed()) {
             for (const auto& p : points) usedPointIds.push_back(p.id());
         }
-        */
+
         tstate_.pickingIdToPreviousNDC[pickingId] = prevPos;
     }
 
@@ -166,19 +158,11 @@
     if (touchPoints.empty()) e->markAsUsed();
 }
 
-<<<<<<< HEAD
-void PickingController::propagateEvent(WheelEvent* e, EventPropagator* propagator) {
-    // TODO
-}
-
-void PickingController::propagateEvent(GestureEvent* /*event*/, EventPropagator* /*propagator*/) {
-=======
 void PickingController::propagateEvent(WheelEvent*, EventPropagator*) {
     // TODO
 }
 
 void PickingController::propagateEvent(GestureEvent*, EventPropagator*) {
->>>>>>> 70abcebb
     // TODO
 }
 
