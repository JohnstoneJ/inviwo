/*********************************************************************************
 *
 * Inviwo - Interactive Visualization Workshop
 *
 * Copyright (c) 2012-2019 Inviwo Foundation
 * All rights reserved.
 *
 * Redistribution and use in source and binary forms, with or without
 * modification, are permitted provided that the following conditions are met:
 *
 * 1. Redistributions of source code must retain the above copyright notice, this
 * list of conditions and the following disclaimer.
 * 2. Redistributions in binary form must reproduce the above copyright notice,
 * this list of conditions and the following disclaimer in the documentation
 * and/or other materials provided with the distribution.
 *
 * THIS SOFTWARE IS PROVIDED BY THE COPYRIGHT HOLDERS AND CONTRIBUTORS "AS IS" AND
 * ANY EXPRESS OR IMPLIED WARRANTIES, INCLUDING, BUT NOT LIMITED TO, THE IMPLIED
 * WARRANTIES OF MERCHANTABILITY AND FITNESS FOR A PARTICULAR PURPOSE ARE
 * DISCLAIMED. IN NO EVENT SHALL THE COPYRIGHT OWNER OR CONTRIBUTORS BE LIABLE FOR
 * ANY DIRECT, INDIRECT, INCIDENTAL, SPECIAL, EXEMPLARY, OR CONSEQUENTIAL DAMAGES
 * (INCLUDING, BUT NOT LIMITED TO, PROCUREMENT OF SUBSTITUTE GOODS OR SERVICES;
 * LOSS OF USE, DATA, OR PROFITS; OR BUSINESS INTERRUPTION) HOWEVER CAUSED AND
 * ON ANY THEORY OF LIABILITY, WHETHER IN CONTRACT, STRICT LIABILITY, OR TORT
 * (INCLUDING NEGLIGENCE OR OTHERWISE) ARISING IN ANY WAY OUT OF THE USE OF THIS
 * SOFTWARE, EVEN IF ADVISED OF THE POSSIBILITY OF SUCH DAMAGE.
 *
 *********************************************************************************/

#include <inviwo/core/common/inviwoapplication.h>
#include <inviwo/core/datastructures/camerafactory.h>
#include <inviwo/core/interaction/events/resizeevent.h>
#include <inviwo/core/network/networklock.h>
#include <inviwo/core/ports/inport.h>
#include <inviwo/core/processors/processor.h>
#include <inviwo/core/properties/cameraproperty.h>
#include <inviwo/core/interaction/events/mouseevent.h>
#include <inviwo/core/interaction/events/viewevent.h>
#include <inviwo/core/util/foreach.h>
#include <inviwo/core/algorithm/boundingbox.h>
#include <inviwo/core/ports/meshport.h>
#include <inviwo/core/ports/volumeport.h>

#include <limits>

namespace inviwo {

const float magic_number = 1e5f;

const std::string CameraProperty::classIdentifier = "org.inviwo.CameraProperty";
std::string CameraProperty::getClassIdentifier() const { return classIdentifier; }

<<<<<<< HEAD
CameraProperty::CameraProperty(std::string identifier, std::string displayName, vec3 eye,
                               vec3 center, vec3 lookUp, Inport* inport,
                               InvalidationLevel invalidationLevel, PropertySemantics semantics)
    : CompositeProperty(identifier, displayName, invalidationLevel, semantics)
    , lookFrom_("lookFrom", "Look from", eye, -vec3(magic_number), vec3(magic_number), vec3(0.1f),
                InvalidationLevel::InvalidOutput, PropertySemantics("Spherical"))
    , lookTo_("lookTo", "Look to", center, -vec3(magic_number), vec3(magic_number), vec3(0.1f))
    , lookUp_("lookUp", "Look up", lookUp, -vec3(magic_number), vec3(magic_number), vec3(0.1f))
    , aspectRatio_("aspectRatio", "Aspect Ratio", 1.0f, 0.01f, 100.0f, 0.01f)
    , nearPlane_("near", "Near Plane", 0.1f, 0.001f, 10.f, 0.001f)
    , farPlane_("far", "Far Plane", 100.0f, 1.0f, magic_number, 1.0f)
    , cameraType_("cameraType", "Camera Type",
                  []() {
                      std::vector<OptionPropertyStringOption> options;
                      for (auto& key : InviwoApplication::getPtr()->getCameraFactory()->getKeys()) {
                          options.emplace_back(key, key, key);
                      }
                      return options;
                  }(),
                  0)
    , adjustCameraOnDataChange_("fitToBasis_", "Adjust camera on data change", true)
    , camera_()
    , inport_(inport)
    , data_(nullptr)
    , prevDataToWorldMatrix_(0) {
    // Make sure that the Camera) is
    // in sync with the property values.
    cameraType_.setSelectedIdentifier("PerspectiveCamera");
    cameraType_.setCurrentStateAsDefault();
    cameraType_.onChange([&]() {
        changeCamera(InviwoApplication::getPtr()->getCameraFactory()->create(cameraType_.get()));
    });
=======
CameraProperty::CameraProperty(const std::string& identifier, const std::string& displayName,
                               std::function<std::optional<mat4>()> getBoundingBox, vec3 eye,
                               vec3 center, vec3 lookUp, InvalidationLevel invalidationLevel,
                               PropertySemantics semantics)
    : CompositeProperty{identifier, displayName, invalidationLevel, semantics}
    , cameraType_("cameraType", "Camera Type",
                  InviwoApplication::getPtr()->getCameraFactory()->getKeys(), 0)
    , cameraActions_("actions", "Actions", buttons())
    , lookFrom_("lookFrom", "Look from", eye, -vec3(100.0f), vec3(100.0f), vec3(0.1f),
                InvalidationLevel::InvalidOutput, PropertySemantics{"SphericalSpinBox"})
    , lookTo_("lookTo", "Look to", center, -vec3(100.0f), vec3(100.0f), vec3(0.1f),
              InvalidationLevel::InvalidOutput, PropertySemantics::SpinBox)
    , lookUp_("lookUp", "Look up", lookUp, -vec3(1.f), vec3(1.f), vec3(0.1f),
              InvalidationLevel::InvalidOutput, PropertySemantics::SpinBox)
    , aspectRatio_("aspectRatio", "Aspect Ratio", 1.0f, 0.0f, std::numeric_limits<float>::max(),
                   0.01f, InvalidationLevel::InvalidOutput, PropertySemantics::Text)
    , nearPlane_("near", "Near Plane", 0.1f, 0.001f, 10.f, 0.001f)
    , farPlane_("far", "Far Plane", 100.0f, 1.0f, 1000.0f, 1.0f)
>>>>>>> ccd508b5

    , settings_("settings", "Settings")
    , updateNearFar_("updateNearFar", "Update Near/Far Distances", true)
    , updateLookRanges_("updateLookRanges", "Update Look-to/-from Ranges", true)
    , fittingRatio_("fittingRatio", "Fitting Ratio", 1.05f, 0, 2, 0.01f)

    , setNearFarButton_("setNearFarButton", "Set Near/Far Distances", [this] { setNearFar(); })
    , setLookRangesButton_("setLookRangesButton", "Set Look-to/-from Ranges",
                           [this] { setLookRange(); })

    , camera_{}
    , getBoundingBox_{std::move(getBoundingBox)} {

    cameraType_.setSelectedIdentifier("PerspectiveCamera");
    cameraType_.setCurrentStateAsDefault();
    cameraType_.onChange([&]() {
        changeCamera(InviwoApplication::getPtr()->getCameraFactory()->create(cameraType_));
    });

    // Make sure that the Camera is in sync with the property values.
    lookFrom_.onChange([&]() { camera_->setLookFrom(lookFrom_); });
    lookTo_.onChange([&]() { camera_->setLookTo(lookTo_); });
    lookUp_.onChange([&]() { camera_->setLookUp(lookUp_); });
    aspectRatio_.onChange([&]() { camera_->setAspectRatio(aspectRatio_); });
    nearPlane_.onChange([&]() { camera_->setNearPlaneDist(nearPlane_); });
    farPlane_.onChange([&]() { camera_->setFarPlaneDist(farPlane_); });

    aspectRatio_.setReadOnly(true);
    aspectRatio_.setCurrentStateAsDefault();

    addProperties(cameraType_, cameraActions_, lookFrom_, lookTo_, lookUp_, aspectRatio_,
                  nearPlane_, farPlane_, settings_);
    settings_.addProperties(setNearFarButton_, setLookRangesButton_, updateNearFar_,
                            updateLookRanges_, fittingRatio_);
    settings_.setCollapsed(true);

    auto cameraFitVisible = [this]() {
        util::for_each_argument(
            [&](auto& p) {
                p.setVisible(getBoundingBox_ && cameraType_ == "PerspectiveCamera");
                p.setCurrentStateAsDefault();
            },
            cameraActions_, settings_, setNearFarButton_, setLookRangesButton_, updateNearFar_,
            updateLookRanges_, fittingRatio_);
    };

    cameraType_.onChange(cameraFitVisible);
    cameraFitVisible();

    changeCamera(InviwoApplication::getPtr()->getCameraFactory()->create(cameraType_));
}

CameraProperty::CameraProperty(const std::string& identifier, const std::string& displayName,
                               vec3 eye, vec3 center, vec3 lookUp, Inport* inport,
                               InvalidationLevel invalidationLevel, PropertySemantics semantics)
    : CameraProperty(identifier, displayName,
                     [&]() -> std::function<std::optional<mat4>()> {
                         if (auto vp = dynamic_cast<VolumeInport*>(inport)) {
                             return util::boundingBox(*vp);
                         } else if (auto mp = dynamic_cast<MeshInport*>(inport)) {
                             return util::boundingBox(*mp);
                         } else {
                             return nullptr;
                         }
                     }(),
                     eye, center, lookUp, invalidationLevel, semantics) {}

CameraProperty::CameraProperty(const CameraProperty& rhs)
    : CompositeProperty(rhs)
    , cameraType_(rhs.cameraType_)
    , cameraActions_{rhs.cameraActions_, buttons()}
    , lookFrom_(rhs.lookFrom_)
    , lookTo_(rhs.lookTo_)
    , lookUp_(rhs.lookUp_)
    , aspectRatio_(rhs.aspectRatio_)
    , nearPlane_(rhs.nearPlane_)
    , farPlane_(rhs.farPlane_)

    , settings_{rhs.settings_}
    , updateNearFar_{rhs.updateNearFar_}
    , updateLookRanges_{rhs.updateLookRanges_}
    , fittingRatio_{rhs.fittingRatio_}
    , setNearFarButton_{rhs.setNearFarButton_, [this] { setNearFar(); }}
    , setLookRangesButton_{rhs.setLookRangesButton_, [this] { setLookRange(); }}

    , camera_()
    , getBoundingBox_(rhs.getBoundingBox_) {

    // Make sure that the Camera) is
    // in sync with the property values.
    cameraType_.onChange([&]() {
        changeCamera(InviwoApplication::getPtr()->getCameraFactory()->create(cameraType_));
    });
    lookFrom_.onChange([&]() { camera_->setLookFrom(lookFrom_); });
    lookTo_.onChange([&]() { camera_->setLookTo(lookTo_); });
    lookUp_.onChange([&]() { camera_->setLookUp(lookUp_); });
    aspectRatio_.onChange([&]() { camera_->setAspectRatio(aspectRatio_); });
    nearPlane_.onChange([&]() { camera_->setNearPlaneDist(nearPlane_); });
    farPlane_.onChange([&]() { camera_->setFarPlaneDist(farPlane_); });

    {
        // Make sure we put these properties before any owned properties, added from the
        // CompositeProperty base class
        size_t i = 0;
        insertProperty(i++, cameraType_);
        insertProperty(i++, cameraActions_);
        insertProperty(i++, lookFrom_);
        insertProperty(i++, lookTo_);
        insertProperty(i++, lookUp_);
        insertProperty(i++, aspectRatio_);
        insertProperty(i++, nearPlane_);
        insertProperty(i++, farPlane_);
    }
    addProperty(settings_);  // We want settings to be last
    settings_.addProperties(setNearFarButton_, setLookRangesButton_, updateNearFar_,
                            updateLookRanges_, fittingRatio_);

    auto cameraFitVisible = [this]() {
        util::for_each_argument(
            [&](auto& p) {
                p.setVisible(getBoundingBox_ && cameraType_ == "PerspectiveCamera");
                p.setCurrentStateAsDefault();
            },
            cameraActions_, settings_, setNearFarButton_, setLookRangesButton_, updateNearFar_,
            updateLookRanges_, fittingRatio_);
    };

    cameraType_.onChange(cameraFitVisible);
    cameraFitVisible();

    changeCamera(InviwoApplication::getPtr()->getCameraFactory()->create(cameraType_.get()));
}

CameraProperty::~CameraProperty() = default;

void CameraProperty::changeCamera(std::unique_ptr<Camera> newCamera) {
    NetworkLock lock(this);
    if (camera_) camera_->configureProperties(this, Camera::Config::Hide);
    camera_ = std::move(newCamera);
    camera_->setLookFrom(lookFrom_);
    camera_->setLookTo(lookTo_);
    camera_->setLookUp(lookUp_);
    camera_->setAspectRatio(aspectRatio_);
    camera_->setNearPlaneDist(nearPlane_);
    camera_->setFarPlaneDist(farPlane_);
    camera_->configureProperties(this, Camera::Config::Show);
}

const Camera& CameraProperty::get() const { return *camera_; }
Camera& CameraProperty::get() { return *camera_; }

void CameraProperty::set(const Property* srcProperty) {
    if (const auto cameraSrcProp = dynamic_cast<const CameraProperty*>(srcProperty)) {
        if (!camera_->update(cameraSrcProp->camera_.get())) {
            // update failed, make a clone
            changeCamera(std::unique_ptr<Camera>(cameraSrcProp->camera_->clone()));
        }

        for (auto dest : getProperties()) {
            if (!aspectSupplier_ || dest->getIdentifier() != aspectRatio_.getIdentifier()) {
                if (auto src = cameraSrcProp->getPropertyByIdentifier(dest->getIdentifier())) {
                    dest->set(src);
                }
            }
        }

        if (aspectSupplier_) {
            camera_->setAspectRatio(aspectRatio_);
        }

        propertyModified();
    }
}

CameraProperty::operator const Camera&() const { return *camera_; }

CameraProperty* CameraProperty::clone() const { return new CameraProperty(*this); }

void CameraProperty::resetCamera() {
    NetworkLock lock(this);

    lookFrom_.resetToDefaultState();
    lookTo_.resetToDefaultState();
    lookUp_.resetToDefaultState();

    // Update template value
    camera_->setLookFrom(lookFrom_.get());
    camera_->setLookTo(lookTo_.get());
    camera_->setLookUp(lookUp_.get());
}

CameraProperty& CameraProperty::setCurrentStateAsDefault() {
    Property::setCurrentStateAsDefault();
    for (auto& elem : properties_) {
        elem->setCurrentStateAsDefault();
    }
    return *this;
}

CameraProperty& CameraProperty::resetToDefaultState() {
    NetworkLock lock(this);
    for (auto& elem : properties_) {
        if (elem != &aspectRatio_) {  // We never want to reset the aspect
            elem->resetToDefaultState();
        }
    }
    return *this;
}

void CameraProperty::setLookFrom(vec3 lookFrom) { lookFrom_.set(lookFrom); }

void CameraProperty::setLookTo(vec3 lookTo) { lookTo_.set(lookTo); }

void CameraProperty::setLookUp(vec3 lookUp) { lookUp_.set(lookUp); }

void CameraProperty::setAspectRatio(float aspectRatio) { aspectRatio_.set(aspectRatio); }
float CameraProperty::getAspectRatio() const { return camera_->getAspectRatio(); }

void CameraProperty::setLook(vec3 lookFrom, vec3 lookTo, vec3 lookUp) {
    NetworkLock lock(this);
    setLookFrom(lookFrom);
    setLookTo(lookTo);
    setLookUp(lookUp);
}

float CameraProperty::getNearPlaneDist() const { return nearPlane_.get(); }

float CameraProperty::getFarPlaneDist() const { return farPlane_.get(); }

void CameraProperty::setNearPlaneDist(float v) { nearPlane_.set(v); }

void CameraProperty::setFarPlaneDist(float v) { farPlane_.set(v); }

void CameraProperty::setNearFarPlaneDist(float nearPlaneDist, float farPlaneDist,
                                         float minMaxRatio) {
    NetworkLock lock(this);

    nearPlane_.set(nearPlaneDist, std::min(nearPlane_.getMinValue(), nearPlaneDist / minMaxRatio),
                   std::max(nearPlane_.getMaxValue(), nearPlaneDist * minMaxRatio),
                   nearPlane_.getIncrement());

    farPlane_.set(farPlaneDist, std::min(farPlane_.getMinValue(), farPlaneDist / minMaxRatio),
                  std::max(farPlane_.getMaxValue(), farPlaneDist * minMaxRatio),
                  farPlane_.getIncrement());
}

vec3 CameraProperty::getLookFromMinValue() const { return lookFrom_.getMinValue(); }

vec3 CameraProperty::getLookFromMaxValue() const { return lookFrom_.getMaxValue(); }

vec3 CameraProperty::getLookToMinValue() const { return lookTo_.getMinValue(); }

vec3 CameraProperty::getLookToMaxValue() const { return lookTo_.getMaxValue(); }

// XYZ between -1 -> 1
vec3 CameraProperty::getWorldPosFromNormalizedDeviceCoords(const vec3& ndcCoords) const {
    return get().getWorldPosFromNormalizedDeviceCoords(ndcCoords);
}

vec4 CameraProperty::getClipPosFromNormalizedDeviceCoords(const vec3& ndcCoords) const {
    return get().getClipPosFromNormalizedDeviceCoords(ndcCoords);
}

vec3 CameraProperty::getNormalizedDeviceFromNormalizedScreenAtFocusPointDepth(
    const vec2& normalizedScreenCoord) const {
    return camera_->getNormalizedDeviceFromNormalizedScreenAtFocusPointDepth(normalizedScreenCoord);
}

void CameraProperty::invokeEvent(Event* event) {
    if (auto resizeEvent = event->getAs<ResizeEvent>()) {
        aspectSupplier_ = true;
        const auto canvasSize = resizeEvent->size();
        // Do not set aspect ratio if canvas size is 0 in any dimension.
        if (canvasSize.x > 0 && canvasSize.y > 0) {
            const double width{static_cast<double>(canvasSize[0])};
            const double height{static_cast<double>(canvasSize[1])};
            setAspectRatio(static_cast<float>(width / height));
        }
    } else if (auto ve = event->getAs<ViewEvent>(); ve && getBoundingBox_) {
        std::visit(util::overloaded{[&](camerautil::Side side) { setView(side); },
                                    [&](ViewEvent::FlipUp) { flipUp(); },
                                    [&](ViewEvent::FitData) { fitData(); }},
                   ve->getAction());
        ve->markAsUsed();
    } else {
        CompositeProperty::invokeEvent(event);
    }
}

const vec3& CameraProperty::getLookFrom() const { return camera_->getLookFrom(); }

const vec3& CameraProperty::getLookTo() const { return camera_->getLookTo(); }

const vec3& CameraProperty::getLookUp() const { return camera_->getLookUp(); }

vec3 CameraProperty::getLookRight() const {
    return glm::cross(glm::normalize(camera_->getDirection()), camera_->getLookUp());
}

const mat4& CameraProperty::viewMatrix() const { return camera_->getViewMatrix(); }

const mat4& CameraProperty::projectionMatrix() const { return camera_->getProjectionMatrix(); }

const mat4& CameraProperty::inverseViewMatrix() const { return camera_->getInverseViewMatrix(); }

const mat4& CameraProperty::inverseProjectionMatrix() const {
    return camera_->getInverseProjectionMatrix();
}

std::vector<ButtonGroupProperty::Button> CameraProperty::buttons() {
    return {
        {{std::nullopt, ":svgicons/view-fit-to-data.svg", "Fit data in view",
          [this] { fitData(); }},
         {std::nullopt, ":svgicons/view-x-m.svg", "View data from X-",
          [this] { setView(camerautil::Side::XNegative); }},
         {std::nullopt, ":svgicons/view-x-p.svg", "View data from X+",
          [this] { setView(camerautil::Side::XPositive); }},
         {std::nullopt, ":svgicons/view-y-m.svg", "View data from Y-",
          [this] { setView(camerautil::Side::YNegative); }},
         {std::nullopt, ":svgicons/view-y-p.svg", "View data from Y+",
          [this] { setView(camerautil::Side::YPositive); }},
         {std::nullopt, ":svgicons/view-z-m.svg", "View data from Z-",
          [this] { setView(camerautil::Side::ZNegative); }},
         {std::nullopt, ":svgicons/view-z-p.svg", "View data from Z+",
          [this] { setView(camerautil::Side::ZPositive); }},
         {std::nullopt, ":svgicons/view-flip.svg", "Flip the up vector", [this] { flipUp(); }}}};
}

void CameraProperty::setView(camerautil::Side side) {
    if (getBoundingBox_) {
        if (auto bb = getBoundingBox_()) {
            using namespace camerautil;
            setCameraView(*this, *bb, side, fittingRatio_,
                          updateNearFar_ ? UpdateNearFar::Yes : UpdateNearFar::No,
                          updateLookRanges_ ? UpdateLookRanges::Yes : UpdateLookRanges::No);
        }
    }
}

void CameraProperty::fitData() {
    if (getBoundingBox_) {
        if (auto bb = getBoundingBox_()) {
            using namespace camerautil;
            setCameraView(*this, *bb, fittingRatio_,
                          updateNearFar_ ? UpdateNearFar::Yes : UpdateNearFar::No,
                          updateLookRanges_ ? UpdateLookRanges::Yes : UpdateLookRanges::No);
        }
    }
}

void CameraProperty::flipUp() { setLookUp(-getLookUp()); }

void CameraProperty::setNearFar() {
    if (getBoundingBox_) {
        if (auto bb = getBoundingBox_()) {
            camerautil::setCameraNearFar(*this, *bb);
        }
    }
}

void CameraProperty::setLookRange() {
    if (getBoundingBox_) {
        if (auto bb = getBoundingBox_()) {
            camerautil::setCameraLookRanges(*this, *bb);
        }
    }
}

}  // namespace inviwo<|MERGE_RESOLUTION|>--- conflicted
+++ resolved
@@ -45,45 +45,9 @@
 
 namespace inviwo {
 
-const float magic_number = 1e5f;
-
 const std::string CameraProperty::classIdentifier = "org.inviwo.CameraProperty";
 std::string CameraProperty::getClassIdentifier() const { return classIdentifier; }
 
-<<<<<<< HEAD
-CameraProperty::CameraProperty(std::string identifier, std::string displayName, vec3 eye,
-                               vec3 center, vec3 lookUp, Inport* inport,
-                               InvalidationLevel invalidationLevel, PropertySemantics semantics)
-    : CompositeProperty(identifier, displayName, invalidationLevel, semantics)
-    , lookFrom_("lookFrom", "Look from", eye, -vec3(magic_number), vec3(magic_number), vec3(0.1f),
-                InvalidationLevel::InvalidOutput, PropertySemantics("Spherical"))
-    , lookTo_("lookTo", "Look to", center, -vec3(magic_number), vec3(magic_number), vec3(0.1f))
-    , lookUp_("lookUp", "Look up", lookUp, -vec3(magic_number), vec3(magic_number), vec3(0.1f))
-    , aspectRatio_("aspectRatio", "Aspect Ratio", 1.0f, 0.01f, 100.0f, 0.01f)
-    , nearPlane_("near", "Near Plane", 0.1f, 0.001f, 10.f, 0.001f)
-    , farPlane_("far", "Far Plane", 100.0f, 1.0f, magic_number, 1.0f)
-    , cameraType_("cameraType", "Camera Type",
-                  []() {
-                      std::vector<OptionPropertyStringOption> options;
-                      for (auto& key : InviwoApplication::getPtr()->getCameraFactory()->getKeys()) {
-                          options.emplace_back(key, key, key);
-                      }
-                      return options;
-                  }(),
-                  0)
-    , adjustCameraOnDataChange_("fitToBasis_", "Adjust camera on data change", true)
-    , camera_()
-    , inport_(inport)
-    , data_(nullptr)
-    , prevDataToWorldMatrix_(0) {
-    // Make sure that the Camera) is
-    // in sync with the property values.
-    cameraType_.setSelectedIdentifier("PerspectiveCamera");
-    cameraType_.setCurrentStateAsDefault();
-    cameraType_.onChange([&]() {
-        changeCamera(InviwoApplication::getPtr()->getCameraFactory()->create(cameraType_.get()));
-    });
-=======
 CameraProperty::CameraProperty(const std::string& identifier, const std::string& displayName,
                                std::function<std::optional<mat4>()> getBoundingBox, vec3 eye,
                                vec3 center, vec3 lookUp, InvalidationLevel invalidationLevel,
@@ -102,7 +66,6 @@
                    0.01f, InvalidationLevel::InvalidOutput, PropertySemantics::Text)
     , nearPlane_("near", "Near Plane", 0.1f, 0.001f, 10.f, 0.001f)
     , farPlane_("far", "Far Plane", 100.0f, 1.0f, 1000.0f, 1.0f)
->>>>>>> ccd508b5
 
     , settings_("settings", "Settings")
     , updateNearFar_("updateNearFar", "Update Near/Far Distances", true)
