--- conflicted
+++ resolved
@@ -238,7 +238,6 @@
     ${IVW_INCLUDE_DIR}/inviwo/core/properties/valuewrapper.h
     ${IVW_INCLUDE_DIR}/inviwo/core/properties/volumeindicatorproperty.h
     ${IVW_INCLUDE_DIR}/inviwo/core/properties/imageproperty.h
-    ${IVW_INCLUDE_DIR}/inviwo/core/properties/volumedescriptionproperty.h
     ${IVW_INCLUDE_DIR}/inviwo/core/rendering/datavisualizer.h
     ${IVW_INCLUDE_DIR}/inviwo/core/rendering/datavisualizermanager.h
     ${IVW_INCLUDE_DIR}/inviwo/core/rendering/meshdrawer.h
@@ -315,11 +314,8 @@
     ${IVW_INCLUDE_DIR}/inviwo/core/util/statecoordinator.h
     ${IVW_INCLUDE_DIR}/inviwo/core/util/stdextensions.h
     ${IVW_INCLUDE_DIR}/inviwo/core/util/stringconversion.h
-<<<<<<< HEAD
+    ${IVW_INCLUDE_DIR}/inviwo/core/util/stringlogger.h
     ${IVW_INCLUDE_DIR}/inviwo/core/util/stringutils.h
-=======
-    ${IVW_INCLUDE_DIR}/inviwo/core/util/stringlogger.h
->>>>>>> a1faefbe
     ${IVW_INCLUDE_DIR}/inviwo/core/util/systemcapabilities.h
     ${IVW_INCLUDE_DIR}/inviwo/core/util/templatesampler.h
     ${IVW_INCLUDE_DIR}/inviwo/core/util/threadpool.h
@@ -519,7 +515,6 @@
     properties/transferfunctionproperty.cpp
     properties/volumeindicatorproperty.cpp
     properties/imageproperty.cpp
-    properties/volumedescriptionproperty.cpp
     rendering/datavisualizer.cpp
     rendering/datavisualizermanager.cpp
     rendering/meshdrawerfactory.cpp
@@ -573,11 +568,8 @@
     util/stacktrace.cpp
     util/statecoordinator.cpp
     util/stringconversion.cpp
-<<<<<<< HEAD
+    util/stringlogger.cpp
     util/stringutils.cpp
-=======
-    util/stringlogger.cpp
->>>>>>> a1faefbe
     util/systemcapabilities.cpp
     util/threadpool.cpp
     util/timer.cpp
