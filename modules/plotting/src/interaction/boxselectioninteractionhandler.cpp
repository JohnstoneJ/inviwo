/*********************************************************************************
 *
 * Inviwo - Interactive Visualization Workshop
 *
 * Copyright (c) 2020 Inviwo Foundation
 * All rights reserved.
 *
 * Redistribution and use in source and binary forms, with or without
 * modification, are permitted provided that the following conditions are met:
 *
 * 1. Redistributions of source code must retain the above copyright notice, this
 * list of conditions and the following disclaimer.
 * 2. Redistributions in binary form must reproduce the above copyright notice,
 * this list of conditions and the following disclaimer in the documentation
 * and/or other materials provided with the distribution.
 *
 * THIS SOFTWARE IS PROVIDED BY THE COPYRIGHT HOLDERS AND CONTRIBUTORS "AS IS" AND
 * ANY EXPRESS OR IMPLIED WARRANTIES, INCLUDING, BUT NOT LIMITED TO, THE IMPLIED
 * WARRANTIES OF MERCHANTABILITY AND FITNESS FOR A PARTICULAR PURPOSE ARE
 * DISCLAIMED. IN NO EVENT SHALL THE COPYRIGHT OWNER OR CONTRIBUTORS BE LIABLE FOR
 * ANY DIRECT, INDIRECT, INCIDENTAL, SPECIAL, EXEMPLARY, OR CONSEQUENTIAL DAMAGES
 * (INCLUDING, BUT NOT LIMITED TO, PROCUREMENT OF SUBSTITUTE GOODS OR SERVICES;
 * LOSS OF USE, DATA, OR PROFITS; OR BUSINESS INTERRUPTION) HOWEVER CAUSED AND
 * ON ANY THEORY OF LIABILITY, WHETHER IN CONTRACT, STRICT LIABILITY, OR TORT
 * (INCLUDING NEGLIGENCE OR OTHERWISE) ARISING IN ANY WAY OUT OF THE USE OF THIS
 * SOFTWARE, EVEN IF ADVISED OF THE POSSIBILITY OF SUCH DAMAGE.
 *
 *********************************************************************************/

#include <modules/plotting/interaction/boxselectioninteractionhandler.h>

#include <inviwo/core/interaction/events/mouseevent.h>
#include <inviwo/core/interaction/events/touchevent.h>
#include <inviwo/core/util/zip.h>

namespace inviwo {

namespace plot {

BoxSelectionInteractionHandler::BoxSelectionInteractionHandler(
    const BoxSelectionProperty& dragRectSettings, std::shared_ptr<const BufferBase> xAxis,
    std::shared_ptr<const BufferBase> yAxis,
    std::function<dvec2(dvec2 p, const size2_t& dims)> screenToData)
    : InteractionHandler()
    , dragRectSettings_(dragRectSettings)
    , xAxis_(xAxis)
    , yAxis_(yAxis)
    , screenToData_(screenToData) {}

void BoxSelectionInteractionHandler::invokeEvent(Event* event) {
    if (event->hash() == MouseEvent::chash()) {
        auto me = event->getAs<MouseEvent>();
        auto append = me->modifiers().contains(KeyModifier::Control);
        if ((me->button() == MouseButton::Left) && (me->state() == MouseState::Press)) {
            dragRect_ = {dvec2{me->pos().x, me->pos().y}, dvec2{me->pos().x, me->pos().y}};
            me->setUsed(true);
        } else if ((me->button() == MouseButton::Left) && (me->state() == MouseState::Release)) {
            if (dragRect_ && glm::compMax(glm::abs(me->pos() - (*dragRect_)[0])) <= 1) {
                // Click in empty space
                switch (dragRectSettings_.getMode()) {
                    case BoxSelectionSettingsInterface::Mode::Selection: {
                        // selection changed
                        std::vector<bool> selected(xAxis_->getSize(), false);
                        selectionChangedCallback_.invoke(selected, append);
                        break;
                    } case BoxSelectionSettingsInterface::Mode::Filtering: {
                        std::vector<bool> filtered(xAxis_->getSize(), false);
                        filteringChangedCallback_.invoke(filtered, append);
                        break;
                    } case BoxSelectionSettingsInterface::Mode::None:
                        break;
                }
            }
            dragRect_ = std::nullopt;
            me->setUsed(true);
        } else if ((me->buttonState() & MouseButton::Left) && (me->state() == MouseState::Move)) {
            // convert position from screen coords to data range
            (*dragRect_)[1] = dvec2{me->pos().x, me->pos().y};
            auto dstart = screenToData_((*dragRect_)[0], me->canvasSize());
            auto dend = screenToData_((*dragRect_)[1], me->canvasSize());
            dragRectChanged(glm::min(dstart, dend), glm::max(dstart, dend), append);
            me->setUsed(true);
        }
    }
}

std::string BoxSelectionInteractionHandler::getClassIdentifier() const {
    return "org.inviwo.BoxSelectInteractionHandler";
}

auto BoxSelectionInteractionHandler::addSelectionChangedCallback(
    std::function<SelectionFunc> callback) -> SelectionCallbackHandle {
    return selectionChangedCallback_.add(callback);
}

auto BoxSelectionInteractionHandler::addFilteringChangedCallback(
    std::function<SelectionFunc> callback) -> SelectionCallbackHandle {
    return filteringChangedCallback_.add(callback);
}

void BoxSelectionInteractionHandler::setXAxisData(std::shared_ptr<const BufferBase> buffer) {
    xAxis_ = buffer;
}

void BoxSelectionInteractionHandler::setYAxisData(std::shared_ptr<const BufferBase> buffer) {
    yAxis_ = buffer;
}

void BoxSelectionInteractionHandler::dragRectChanged(const dvec2& start, const dvec2& end,
                                                     bool append) {
    switch (dragRectSettings_.getMode()) {
        case BoxSelectionSettingsInterface::Mode::Selection:
            // selection changed
            selectionChangedCallback_.invoke(boxSelect(start, end, xAxis_.get(), yAxis_.get()),
                                             append);
            break;
        case BoxSelectionSettingsInterface::Mode::Filtering:
            filteringChangedCallback_.invoke(boxFilter(start, end, xAxis_.get(), yAxis_.get()),
                                             append);
            break;
        case BoxSelectionSettingsInterface::Mode::None:
            break;
    }
}

std::vector<bool> BoxSelectionInteractionHandler::boxSelect(const dvec2& start,
                                                                   const dvec2& end,
                                                                   const BufferBase* xAxis,
                                                                   const BufferBase* yAxis) {

    if (xAxis == nullptr || yAxis == nullptr) {
        return std::vector<bool>();
    }

    // For efficiency:
    // 1. Determine selection along x-axis
    // 2. Determine selection along y-axis using the subset from 1

    auto xbuf = xAxis->getRepresentation<BufferRAM>();
    auto selectedIndicesX = xbuf->dispatch<std::vector<bool>, dispatching::filter::Scalars>(
        [min = start[0], max = end[0]](auto brprecision) {
<<<<<<< HEAD
            using ValueType = util::PrecisionValueType<decltype(brprecision)>;
            std::vector<bool> selected(brprecision->getSize(), false);
=======
            std::vector<size_t> selectedIndices;
            selectedIndices.reserve(brprecision->getSize());
>>>>>>> c4aaddd7
            for (auto&& [ind, elem] : util::enumerate(brprecision->getDataContainer())) {
                if (static_cast<double>(elem) < min || static_cast<double>(elem) > max) {
                    continue;
                } else {
                    selected[ind] = true;
                }
            }
            return selected;
        });
    // Use indices filted by x-axis as input
    auto ybuf = yAxis->getRepresentation<BufferRAM>();
    auto selectedIndices = ybuf->dispatch<std::vector<bool>, dispatching::filter::Scalars>(
        [selectedIndicesX, min = start[1], max = end[1]](auto brprecision) {
            auto data = brprecision->getDataContainer();
            std::vector<bool> selected(brprecision->getSize(), false);

            for (auto&& [ind, elem] : util::enumerate(selectedIndicesX)) {
                if (elem) {
                    if (static_cast<double>(data[ind]) < min || static_cast<double>(data[ind]) > max) {
                        continue;
                    } else {
                        selected[ind] = true;
                    }
                }
            }
            return selected;
        });
    return selectedIndices;
}

std::vector<bool> BoxSelectionInteractionHandler::boxFilter(const dvec2& start,
                                                                     const dvec2& end,
                                                                     const BufferBase* xAxis,
                                                                     const BufferBase* yAxis) {
    if (xAxis == nullptr || yAxis == nullptr) {
        return std::vector<bool>();
    }
    auto xbuf = xAxis->getRepresentation<BufferRAM>();
    auto filteredIndices =
        xbuf->dispatch<std::vector<bool>, dispatching::filter::Scalars>(
            [start, end, ybuf = yAxis->getRepresentation<BufferRAM>()](auto brprecision) {
                using ValueType = util::PrecisionValueType<decltype(brprecision)>;
                return ybuf->dispatch<std::vector<bool>, dispatching::filter::Scalars>(
                    [start, end, xData = brprecision->getDataContainer()](auto brprecision) {
                        std::vector<bool> filtered(brprecision->getSize(), false);
                        for (auto&& [ind, xVal, yVal] :
                             util::enumerate(xData, brprecision->getDataContainer())) {
                            if (static_cast<double>(xVal) < start[0] ||
                                static_cast<double>(xVal) > end[0] ||
                                static_cast<double>(yVal) < start[1] ||
                                static_cast<double>(yVal) > end[1]) {
                                filtered[ind] = true;
                            } else {
                                continue;
                            }
                        }
                        return filtered;
                    });
            });

    return filteredIndices;
}

}  // namespace plot

}  // namespace inviwo<|MERGE_RESOLUTION|>--- conflicted
+++ resolved
@@ -139,13 +139,7 @@
     auto xbuf = xAxis->getRepresentation<BufferRAM>();
     auto selectedIndicesX = xbuf->dispatch<std::vector<bool>, dispatching::filter::Scalars>(
         [min = start[0], max = end[0]](auto brprecision) {
-<<<<<<< HEAD
-            using ValueType = util::PrecisionValueType<decltype(brprecision)>;
             std::vector<bool> selected(brprecision->getSize(), false);
-=======
-            std::vector<size_t> selectedIndices;
-            selectedIndices.reserve(brprecision->getSize());
->>>>>>> c4aaddd7
             for (auto&& [ind, elem] : util::enumerate(brprecision->getDataContainer())) {
                 if (static_cast<double>(elem) < min || static_cast<double>(elem) > max) {
                     continue;
