--- conflicted
+++ resolved
@@ -258,10 +258,6 @@
              py::arg("inport") = nullptr,
              py::arg("invalidationLevel") = InvalidationLevel::InvalidResources,
              py::arg("semantics") = PropertySemantics::Default)
-<<<<<<< HEAD
-        .def_property("enabled", &IsoValueProperty::getEnabled, &IsoValueProperty::setEnabled)
-=======
->>>>>>> 803278bf
         .def_property("zoomH", &IsoValueProperty::getZoomH, &IsoValueProperty::setZoomH)
         .def_property("zoomV", &IsoValueProperty::getZoomV, &IsoValueProperty::setZoomV)
         .def("save", [](IsoValueProperty *ivp, std::string filename) { ivp->get().save(filename); })
