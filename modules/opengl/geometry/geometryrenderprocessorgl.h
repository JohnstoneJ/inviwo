--- conflicted
+++ resolved
@@ -60,15 +60,11 @@
     InviwoProcessorInfo();
 
     virtual void initializeResources();
+    virtual void process(); 
 
 protected:
-    virtual void process(); 
     void centerViewOnGeometry();
-<<<<<<< HEAD
-=======
     void setNearFarPlane();
-    void resetViewParams();
->>>>>>> 690de186
     void changeRenderMode();
     void updateDrawers();
 
@@ -88,17 +84,14 @@
     FloatProperty renderLineWidth_;
     SimpleLightingProperty lightingProperty_;
 
-<<<<<<< HEAD
-    Shader shader_;
-=======
+
     CompositeProperty layers_;
     BoolProperty colorLayer_;
     BoolProperty texCoordLayer_;
     BoolProperty normalsLayer_;
     BoolProperty veiwNormalsLayer_;
 
-    Shader* shader_;
->>>>>>> 690de186
+    Shader shader_;
 
     using DrawerMap = std::map<const Outport*, std::unique_ptr<GeometryDrawer>>;
     DrawerMap drawers_;
