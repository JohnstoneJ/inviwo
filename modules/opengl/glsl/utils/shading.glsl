--- conflicted
+++ resolved
@@ -2,11 +2,7 @@
  *
  * Inviwo - Interactive Visualization Workshop
  *
-<<<<<<< HEAD
- * Copyright (c) 2014-2017 Inviwo Foundation
-=======
  * Copyright (c) 2014-2019 Inviwo Foundation
->>>>>>> 70abcebb
  * All rights reserved.
  *
  * Redistribution and use in source and binary forms, with or without
