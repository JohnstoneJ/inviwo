--- conflicted
+++ resolved
@@ -29,13 +29,9 @@
 
 #include <modules/opencl/image/layercl.h>
 #include <modules/opencl/image/layerclresizer.h>
-<<<<<<< HEAD
-#include <inviwo/core/util/stdextensions.h>  // make_unique is c++14 but works on some compilers
-=======
 #include <modules/opencl/clformats.h>
 
 #include <inviwo/core/util/stdextensions.h> // make_unique is c++14 but works on some compilers
->>>>>>> 0b215934
 
 namespace inviwo {
 
@@ -51,7 +47,7 @@
                                                   glm::size3_t(0), glm::size3_t(dimensions_, 1));
 }
 
-LayerCL::~LayerCL() {}
+LayerCL::~LayerCL() { }
 
 void LayerCL::initialize(const void* texels) {
     if (texels != nullptr) {
@@ -68,29 +64,28 @@
         // glm::size3_t(dimensions_, 1), 0, 0, mappedMem);
         // OpenCL::getPtr()->getQueue().enqueueUnmapMemObject(pinnedMem, mappedMem);
         // This should also use pinned memory...
-        clImage_ = util::make_unique<cl::Image2D>(
-            OpenCL::getPtr()->getContext(),
-            CL_MEM_READ_WRITE | CL_MEM_COPY_HOST_PTR | CL_MEM_ALLOC_HOST_PTR, getFormat(),
-            static_cast<size_t>(dimensions_.x), static_cast<size_t>(dimensions_.y), 0,
-            const_cast<void*>(texels));
+        clImage_ =
+            util::make_unique<cl::Image2D>(OpenCL::getPtr()->getContext(),
+                            CL_MEM_READ_WRITE | CL_MEM_COPY_HOST_PTR | CL_MEM_ALLOC_HOST_PTR,
+                            getFormat(), static_cast<size_t>(dimensions_.x),
+                            static_cast<size_t>(dimensions_.y), 0, const_cast<void*>(texels));
         // Alternatively first allocate memory on device and then transfer
         // layer2D_ = new cl::Layer2D(OpenCL::getPtr()->getContext(), CL_MEM_READ_WRITE,
         // getFormat(), dimensions_.x, dimensions_.y);
         // OpenCL::getPtr()->getQueue().enqueueWriteLayer(*layer2D_, true, glm::size3_t(0),
         // glm::size3_t(dimensions_, 1), 0, 0, texels);
     } else {
-        clImage_ = util::make_unique<cl::Image2D>(OpenCL::getPtr()->getContext(), CL_MEM_READ_WRITE,
-                                                  getFormat(), static_cast<size_t>(dimensions_.x),
-                                                  static_cast<size_t>(dimensions_.y));
+        clImage_ =
+            util::make_unique<cl::Image2D>(OpenCL::getPtr()->getContext(), CL_MEM_READ_WRITE, getFormat(),
+                            static_cast<size_t>(dimensions_.x), static_cast<size_t>(dimensions_.y));
     }
 }
 
 LayerCL* LayerCL::clone() const { return new LayerCL(*this); }
 
 void LayerCL::upload(const void* data) {
-    OpenCL::getPtr()->getQueue().enqueueWriteImage(*clImage_, true, glm::size3_t(0),
-                                                   glm::size3_t(dimensions_, 1), 0, 0,
-                                                   const_cast<void*>(data));
+    OpenCL::getPtr()->getQueue().enqueueWriteImage(
+        *clImage_, true, glm::size3_t(0), glm::size3_t(dimensions_, 1), 0, 0, const_cast<void*>(data));
 }
 
 void LayerCL::download(void* data) const {
@@ -106,8 +101,6 @@
     LayerCLResizer::resize(*clImage_, (targetCL->get()), targetCL->getDimensions());
     return true;
 }
-
-std::type_index LayerCL::getTypeIndex() const { return std::type_index(typeid(LayerCL)); }
 
 void LayerCL::setDimensions(size2_t dimensions) {
     if (dimensions == dimensions_) {
