/*********************************************************************************
 *
 * Inviwo - Interactive Visualization Workshop
 *
 * Copyright (c) 2016-2019 Inviwo Foundation
 * All rights reserved.
 *
 * Redistribution and use in source and binary forms, with or without
 * modification, are permitted provided that the following conditions are met:
 *
 * 1. Redistributions of source code must retain the above copyright notice, this
 * list of conditions and the following disclaimer.
 * 2. Redistributions in binary form must reproduce the above copyright notice,
 * this list of conditions and the following disclaimer in the documentation
 * and/or other materials provided with the distribution.
 *
 * THIS SOFTWARE IS PROVIDED BY THE COPYRIGHT HOLDERS AND CONTRIBUTORS "AS IS" AND
 * ANY EXPRESS OR IMPLIED WARRANTIES, INCLUDING, BUT NOT LIMITED TO, THE IMPLIED
 * WARRANTIES OF MERCHANTABILITY AND FITNESS FOR A PARTICULAR PURPOSE ARE
 * DISCLAIMED. IN NO EVENT SHALL THE COPYRIGHT OWNER OR CONTRIBUTORS BE LIABLE FOR
 * ANY DIRECT, INDIRECT, INCIDENTAL, SPECIAL, EXEMPLARY, OR CONSEQUENTIAL DAMAGES
 * (INCLUDING, BUT NOT LIMITED TO, PROCUREMENT OF SUBSTITUTE GOODS OR SERVICES;
 * LOSS OF USE, DATA, OR PROFITS; OR BUSINESS INTERRUPTION) HOWEVER CAUSED AND
 * ON ANY THEORY OF LIABILITY, WHETHER IN CONTRACT, STRICT LIABILITY, OR TORT
 * (INCLUDING NEGLIGENCE OR OTHERWISE) ARISING IN ANY WAY OUT OF THE USE OF THIS
 * SOFTWARE, EVEN IF ADVISED OF THE POSSIBILITY OF SUCH DAMAGE.
 *
 *********************************************************************************/

#ifndef IVW_BRUSHINGANDLINKINGOUTPORT_H
#define IVW_BRUSHINGANDLINKINGOUTPORT_H

#include <inviwo/core/common/inviwo.h>
#include <inviwo/core/ports/datainport.h>
#include <inviwo/core/ports/dataoutport.h>
#include <inviwo/core/ports/port.h>
#include <modules/brushingandlinking/brushingandlinkingmanager.h>
#include <modules/brushingandlinking/brushingandlinkingmoduledefine.h>
#include <modules/brushingandlinking/events/filteringevent.h>
#include <modules/brushingandlinking/events/selectionevent.h>
<<<<<<< HEAD
#include <modules/brushingandlinking/events/clusterselectionevent.h>
#include <modules/brushingandlinking/events/someotherselectionevent.h>
#include <modules/brushingandlinking/events/filteringrangechangedevent.h>
=======
#include <modules/brushingandlinking/events/columnselectionevent.h>
>>>>>>> 70abcebb
#include <inviwo/core/datastructures/datatraits.h>

namespace inviwo {

class IVW_MODULE_BRUSHINGANDLINKING_API BrushingAndLinkingInport
    : public DataInport<BrushingAndLinkingManager> {
public:
    BrushingAndLinkingInport(std::string identifier);
    virtual ~BrushingAndLinkingInport() = default;

    void sendFilterEvent(const std::unordered_set<size_t> &indices);

    void sendSelectionEvent(const std::unordered_set<size_t> &indices);

<<<<<<< HEAD
    void sendClusterSelectionEvent(const std::unordered_set<int> &indices);

    void sendSomeOtherSelectionEvent(const std::unordered_set<int> &indices);
    void sendFilterRangeChangedEvent(const std::vector<vec2> &ranges);
=======
    void sendColumnSelectionEvent(const std::unordered_set<size_t> &indices);
>>>>>>> 70abcebb

    bool isFiltered(size_t idx) const;
    bool isSelected(size_t idx) const;
    bool isClusterSelected(int idx) const;
    bool isSomeOtherSelected(int idx) const;

<<<<<<< HEAD
    const std::unordered_set<size_t> &getSelectedIndices() const;
    const std::unordered_set<size_t> &getFilteredIndices() const;
    const std::unordered_set<int> &getClusterSelectedIndices() const;
    const std::unordered_set<int> &getSomeOtherSelectedIndices() const;
    const std::vector<vec2> &getFilterRanges() const;
=======
    bool isColumnSelected(size_t idx) const;

    const std::unordered_set<size_t> &getSelectedIndices() const;
    const std::unordered_set<size_t> &getFilteredIndices() const;
    const std::unordered_set<size_t> &getSelectedColumns() const;
>>>>>>> 70abcebb

    virtual std::string getClassIdentifier() const override;

    std::unordered_set<size_t> filterCache_;
    std::unordered_set<size_t> selectionCache_;
<<<<<<< HEAD
    std::unordered_set<int> clusterSelectionCache_;
    std::unordered_set<int> someOtherSelectionCache_;
    std::vector<vec2> rangeCache_;
=======
    std::unordered_set<size_t> selectionColumnCache_;
>>>>>>> 70abcebb
};

class IVW_MODULE_BRUSHINGANDLINKING_API BrushingAndLinkingOutport
    : public DataOutport<BrushingAndLinkingManager> {
public:
    BrushingAndLinkingOutport(std::string identifier);
    virtual ~BrushingAndLinkingOutport() = default;

    virtual std::string getClassIdentifier() const override;
};

template <>
struct PortTraits<BrushingAndLinkingInport> {
    static std::string classIdentifier() { return "BrushingAndLinkingInport"; }
};

template <>
struct PortTraits<BrushingAndLinkingOutport> {
    static std::string classIdentifier() { return "BrushingAndLinkingOutport"; }
};

template <>
struct DataTraits<BrushingAndLinkingManager> {
    static std::string classIdentifier() { return "BrushingAndLinkingManager"; }
    static std::string dataName() { return "BrushingAndLinkingManager"; }
    static uvec3 colorCode() { return uvec3(160, 182, 240); }
    static Document info(const BrushingAndLinkingManager &data) {
        Document doc;
        std::ostringstream oss;
        oss << "Number of selected indices: " << data.getNumberOfSelected() << std::endl;
        oss << "Number of filtered indices: " << data.getNumberOfFiltered() << std::endl;
        oss << "Number of cluster selected indices: " << data.getNumberOfClusterSelected()
            << std::endl;
        oss << "Number of some other selected indices: " << data.getNumberOfSomeOtherSelected();
        oss << "Number of ranges: " << data.getNumberOfRanges();
        doc.append("p", oss.str());
        return doc;
    }
};

}  // namespace inviwo

#endif  // IVW_BRUSHINGANDLINKINGOUTPORT_H<|MERGE_RESOLUTION|>--- conflicted
+++ resolved
@@ -38,13 +38,9 @@
 #include <modules/brushingandlinking/brushingandlinkingmoduledefine.h>
 #include <modules/brushingandlinking/events/filteringevent.h>
 #include <modules/brushingandlinking/events/selectionevent.h>
-<<<<<<< HEAD
 #include <modules/brushingandlinking/events/clusterselectionevent.h>
 #include <modules/brushingandlinking/events/someotherselectionevent.h>
 #include <modules/brushingandlinking/events/filteringrangechangedevent.h>
-=======
-#include <modules/brushingandlinking/events/columnselectionevent.h>
->>>>>>> 70abcebb
 #include <inviwo/core/datastructures/datatraits.h>
 
 namespace inviwo {
@@ -59,45 +55,33 @@
 
     void sendSelectionEvent(const std::unordered_set<size_t> &indices);
 
-<<<<<<< HEAD
     void sendClusterSelectionEvent(const std::unordered_set<int> &indices);
 
     void sendSomeOtherSelectionEvent(const std::unordered_set<int> &indices);
     void sendFilterRangeChangedEvent(const std::vector<vec2> &ranges);
-=======
-    void sendColumnSelectionEvent(const std::unordered_set<size_t> &indices);
->>>>>>> 70abcebb
 
     bool isFiltered(size_t idx) const;
     bool isSelected(size_t idx) const;
     bool isClusterSelected(int idx) const;
     bool isSomeOtherSelected(int idx) const;
 
-<<<<<<< HEAD
     const std::unordered_set<size_t> &getSelectedIndices() const;
     const std::unordered_set<size_t> &getFilteredIndices() const;
     const std::unordered_set<int> &getClusterSelectedIndices() const;
     const std::unordered_set<int> &getSomeOtherSelectedIndices() const;
     const std::vector<vec2> &getFilterRanges() const;
-=======
-    bool isColumnSelected(size_t idx) const;
 
     const std::unordered_set<size_t> &getSelectedIndices() const;
     const std::unordered_set<size_t> &getFilteredIndices() const;
     const std::unordered_set<size_t> &getSelectedColumns() const;
->>>>>>> 70abcebb
 
     virtual std::string getClassIdentifier() const override;
 
     std::unordered_set<size_t> filterCache_;
     std::unordered_set<size_t> selectionCache_;
-<<<<<<< HEAD
     std::unordered_set<int> clusterSelectionCache_;
     std::unordered_set<int> someOtherSelectionCache_;
     std::vector<vec2> rangeCache_;
-=======
-    std::unordered_set<size_t> selectionColumnCache_;
->>>>>>> 70abcebb
 };
 
 class IVW_MODULE_BRUSHINGANDLINKING_API BrushingAndLinkingOutport
