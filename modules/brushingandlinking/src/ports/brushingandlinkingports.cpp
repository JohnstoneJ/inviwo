/*********************************************************************************
 *
 * Inviwo - Interactive Visualization Workshop
 *
 * Copyright (c) 2016-2019 Inviwo Foundation
 * All rights reserved.
 *
 * Redistribution and use in source and binary forms, with or without
 * modification, are permitted provided that the following conditions are met:
 *
 * 1. Redistributions of source code must retain the above copyright notice, this
 * list of conditions and the following disclaimer.
 * 2. Redistributions in binary form must reproduce the above copyright notice,
 * this list of conditions and the following disclaimer in the documentation
 * and/or other materials provided with the distribution.
 *
 * THIS SOFTWARE IS PROVIDED BY THE COPYRIGHT HOLDERS AND CONTRIBUTORS "AS IS" AND
 * ANY EXPRESS OR IMPLIED WARRANTIES, INCLUDING, BUT NOT LIMITED TO, THE IMPLIED
 * WARRANTIES OF MERCHANTABILITY AND FITNESS FOR A PARTICULAR PURPOSE ARE
 * DISCLAIMED. IN NO EVENT SHALL THE COPYRIGHT OWNER OR CONTRIBUTORS BE LIABLE FOR
 * ANY DIRECT, INDIRECT, INCIDENTAL, SPECIAL, EXEMPLARY, OR CONSEQUENTIAL DAMAGES
 * (INCLUDING, BUT NOT LIMITED TO, PROCUREMENT OF SUBSTITUTE GOODS OR SERVICES;
 * LOSS OF USE, DATA, OR PROFITS; OR BUSINESS INTERRUPTION) HOWEVER CAUSED AND
 * ON ANY THEORY OF LIABILITY, WHETHER IN CONTRACT, STRICT LIABILITY, OR TORT
 * (INCLUDING NEGLIGENCE OR OTHERWISE) ARISING IN ANY WAY OUT OF THE USE OF THIS
 * SOFTWARE, EVEN IF ADVISED OF THE POSSIBILITY OF SUCH DAMAGE.
 *
 *********************************************************************************/

#include <modules/brushingandlinking/ports/brushingandlinkingports.h>

namespace inviwo {

BrushingAndLinkingInport::BrushingAndLinkingInport(std::string identifier)
    : DataInport<BrushingAndLinkingManager>(identifier) {
    setOptional(true);

    onConnect([&]() {
        sendFilterEvent(filterCache_);
        sendSelectionEvent(selectionCache_);
        sendClusterSelectionEvent(clusterSelectionCache_);
        sendSomeOtherSelectionEvent(someOtherSelectionCache_);
        sendFilterRangeChangedEvent(rangeCache_);
    });
}

void BrushingAndLinkingInport::sendFilterEvent(const std::unordered_set<size_t> &indices) {
    if (filterCache_.empty() && indices.empty()) return;
    filterCache_ = indices;
    FilteringEvent event(this, filterCache_);
    propagateEvent(&event, nullptr);
}

void BrushingAndLinkingInport::sendSelectionEvent(const std::unordered_set<size_t> &indices) {
    if (selectionCache_.empty() && indices.empty()) return;
    selectionCache_ = indices;
    SelectionEvent event(this, selectionCache_);
    propagateEvent(&event, nullptr);
}

void BrushingAndLinkingInport::sendColumnSelectionEvent(const std::unordered_set<size_t> &indices) {
    if (selectionColumnCache_.size() == 0 && indices.size() == 0) return;
    selectionColumnCache_ = indices;
    ColumnSelectionEvent event(this, selectionColumnCache_);
    propagateEvent(&event, nullptr);
}

void BrushingAndLinkingInport::sendClusterSelectionEvent(const std::unordered_set<int> &indices) {
    if (clusterSelectionCache_.empty() && indices.empty()) return;
    clusterSelectionCache_ = indices;
    ClusterSelectionEvent event(this, clusterSelectionCache_);
    getProcessor()->propagateEvent(&event, nullptr);
}

void BrushingAndLinkingInport::sendSomeOtherSelectionEvent(const std::unordered_set<int> &indices) {
    if (someOtherSelectionCache_.empty() && indices.empty()) return;
    someOtherSelectionCache_ = indices;
    SomeOtherSelectionEvent event(this, someOtherSelectionCache_);
    getProcessor()->propagateEvent(&event, nullptr);
}

void BrushingAndLinkingInport::sendFilterRangeChangedEvent(const std::vector<vec2> &ranges) {
    if (rangeCache_.empty() && ranges.empty()) return;
    rangeCache_ = ranges;
    FilteringRangeChangedEvent event(this, rangeCache_);
    getProcessor()->propagateEvent(&event, nullptr);
}

bool BrushingAndLinkingInport::isFiltered(size_t idx) const {
    if (isConnected()) {
        return getData()->isFiltered(idx);
    } else {
        return filterCache_.find(idx) != filterCache_.end();
    }
}

bool BrushingAndLinkingInport::isSelected(size_t idx) const {
    if (isConnected()) {
        return getData()->isSelected(idx);
    } else {
        return selectionCache_.find(idx) != selectionCache_.end();
    }
}

<<<<<<< HEAD
bool BrushingAndLinkingInport::isClusterSelected(int idx) const {
    if (isConnected()) {
        return getData()->isClusterSelected(idx);
    } else {
        return clusterSelectionCache_.find(idx) != clusterSelectionCache_.end();
    }
}

bool BrushingAndLinkingInport::isSomeOtherSelected(int idx) const {
    if (isConnected()) {
        return getData()->isSomeOtherSelected(idx);
    } else {
        return someOtherSelectionCache_.find(idx) != someOtherSelectionCache_.end();
=======
bool BrushingAndLinkingInport::isColumnSelected(size_t idx) const {
    if (isConnected()) {
        return getData()->isColumnSelected(idx);
    } else {
        return selectionColumnCache_.find(idx) != selectionColumnCache_.end();
>>>>>>> 70abcebb
    }
}

const std::unordered_set<size_t> &BrushingAndLinkingInport::getSelectedIndices() const {
    if (isConnected()) {
        return getData()->getSelectedIndices();
    } else {
        return selectionCache_;
    }
}

const std::unordered_set<size_t> &BrushingAndLinkingInport::getFilteredIndices() const {
    if (isConnected()) {
        return getData()->getFilteredIndices();
    } else {
        return filterCache_;
    }
}

<<<<<<< HEAD
const std::unordered_set<int> &BrushingAndLinkingInport::getClusterSelectedIndices() const {
    if (isConnected()) {
        return getData()->getClusterSelectedIndices();
    } else {
        return clusterSelectionCache_;
    }
}

const std::unordered_set<int> &BrushingAndLinkingInport::getSomeOtherSelectedIndices() const {
    if (isConnected()) {
        return getData()->getSomeOtherSelectedIndices();
    } else {
        return someOtherSelectionCache_;
    }
}

const std::vector<vec2> &BrushingAndLinkingInport::getFilterRanges() const {
    if (isConnected()) {
        return getData()->getFilterRanges();
    } else {
        return rangeCache_;
    }
}
=======
const std::unordered_set<size_t> &BrushingAndLinkingInport::getSelectedColumns() const {
    if (isConnected()) {
        return getData()->getSelectedColumns();
    }
    else {
        return selectionColumnCache_;
    }
}

>>>>>>> 70abcebb

std::string BrushingAndLinkingInport::getClassIdentifier() const {
    return PortTraits<BrushingAndLinkingInport>::classIdentifier();
}

BrushingAndLinkingOutport::BrushingAndLinkingOutport(std::string identifier)
    : DataOutport<BrushingAndLinkingManager>(identifier) {}

std::string BrushingAndLinkingOutport::getClassIdentifier() const {
    return PortTraits<BrushingAndLinkingOutport>::classIdentifier();
}

}  // namespace inviwo<|MERGE_RESOLUTION|>--- conflicted
+++ resolved
@@ -58,13 +58,6 @@
     propagateEvent(&event, nullptr);
 }
 
-void BrushingAndLinkingInport::sendColumnSelectionEvent(const std::unordered_set<size_t> &indices) {
-    if (selectionColumnCache_.size() == 0 && indices.size() == 0) return;
-    selectionColumnCache_ = indices;
-    ColumnSelectionEvent event(this, selectionColumnCache_);
-    propagateEvent(&event, nullptr);
-}
-
 void BrushingAndLinkingInport::sendClusterSelectionEvent(const std::unordered_set<int> &indices) {
     if (clusterSelectionCache_.empty() && indices.empty()) return;
     clusterSelectionCache_ = indices;
@@ -102,7 +95,6 @@
     }
 }
 
-<<<<<<< HEAD
 bool BrushingAndLinkingInport::isClusterSelected(int idx) const {
     if (isConnected()) {
         return getData()->isClusterSelected(idx);
@@ -116,13 +108,6 @@
         return getData()->isSomeOtherSelected(idx);
     } else {
         return someOtherSelectionCache_.find(idx) != someOtherSelectionCache_.end();
-=======
-bool BrushingAndLinkingInport::isColumnSelected(size_t idx) const {
-    if (isConnected()) {
-        return getData()->isColumnSelected(idx);
-    } else {
-        return selectionColumnCache_.find(idx) != selectionColumnCache_.end();
->>>>>>> 70abcebb
     }
 }
 
@@ -142,7 +127,6 @@
     }
 }
 
-<<<<<<< HEAD
 const std::unordered_set<int> &BrushingAndLinkingInport::getClusterSelectedIndices() const {
     if (isConnected()) {
         return getData()->getClusterSelectedIndices();
@@ -166,17 +150,6 @@
         return rangeCache_;
     }
 }
-=======
-const std::unordered_set<size_t> &BrushingAndLinkingInport::getSelectedColumns() const {
-    if (isConnected()) {
-        return getData()->getSelectedColumns();
-    }
-    else {
-        return selectionColumnCache_;
-    }
-}
-
->>>>>>> 70abcebb
 
 std::string BrushingAndLinkingInport::getClassIdentifier() const {
     return PortTraits<BrushingAndLinkingInport>::classIdentifier();
