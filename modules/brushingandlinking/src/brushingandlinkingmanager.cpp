/*********************************************************************************
 *
 * Inviwo - Interactive Visualization Workshop
 *
 * Copyright (c) 2016-2019 Inviwo Foundation
 * All rights reserved.
 *
 * Redistribution and use in source and binary forms, with or without
 * modification, are permitted provided that the following conditions are met:
 *
 * 1. Redistributions of source code must retain the above copyright notice, this
 * list of conditions and the following disclaimer.
 * 2. Redistributions in binary form must reproduce the above copyright notice,
 * this list of conditions and the following disclaimer in the documentation
 * and/or other materials provided with the distribution.
 *
 * THIS SOFTWARE IS PROVIDED BY THE COPYRIGHT HOLDERS AND CONTRIBUTORS "AS IS" AND
 * ANY EXPRESS OR IMPLIED WARRANTIES, INCLUDING, BUT NOT LIMITED TO, THE IMPLIED
 * WARRANTIES OF MERCHANTABILITY AND FITNESS FOR A PARTICULAR PURPOSE ARE
 * DISCLAIMED. IN NO EVENT SHALL THE COPYRIGHT OWNER OR CONTRIBUTORS BE LIABLE FOR
 * ANY DIRECT, INDIRECT, INCIDENTAL, SPECIAL, EXEMPLARY, OR CONSEQUENTIAL DAMAGES
 * (INCLUDING, BUT NOT LIMITED TO, PROCUREMENT OF SUBSTITUTE GOODS OR SERVICES;
 * LOSS OF USE, DATA, OR PROFITS; OR BUSINESS INTERRUPTION) HOWEVER CAUSED AND
 * ON ANY THEORY OF LIABILITY, WHETHER IN CONTRACT, STRICT LIABILITY, OR TORT
 * (INCLUDING NEGLIGENCE OR OTHERWISE) ARISING IN ANY WAY OUT OF THE USE OF THIS
 * SOFTWARE, EVEN IF ADVISED OF THE POSSIBILITY OF SUCH DAMAGE.
 *
 *********************************************************************************/

#include <modules/brushingandlinking/brushingandlinkingmanager.h>
#include <modules/brushingandlinking/processors/brushingandlinkingprocessor.h>
#include <modules/brushingandlinking/ports/brushingandlinkingports.h>

namespace inviwo {

BrushingAndLinkingManager::BrushingAndLinkingManager(Processor* p,
                                                     InvalidationLevel validationLevel) {
    auto outPorts = p->getOutports();
    for (auto& op : outPorts) {
        if (dynamic_cast<BrushingAndLinkingOutport*>(op)) {
            op->onDisconnect([=]() {
                selected_.update();
                filtered_.update();
<<<<<<< HEAD
                clusterSelected_.update();
                someOtherSelected_.update();
=======
                selectedColumns_.update();
>>>>>>> 70abcebb
            });
        }
    }
    callback1_ = selected_.onChange([p, validationLevel]() { p->invalidate(validationLevel); });
    callback2_ = filtered_.onChange([p, validationLevel]() { p->invalidate(validationLevel); });
    callback3_ =
<<<<<<< HEAD
        clusterSelected_.onChange([p, validationLevel]() { p->invalidate(validationLevel); });
    callback4_ =
        someOtherSelected_.onChange([p, validationLevel]() { p->invalidate(validationLevel); });
    callback5_ = ranges_.onChange([p, validationLevel]() { p->invalidate(validationLevel); });
=======
        selectedColumns_.onChange([p, validationLevel]() { p->invalidate(validationLevel); });
>>>>>>> 70abcebb
}

BrushingAndLinkingManager::~BrushingAndLinkingManager() {}

size_t BrushingAndLinkingManager::getNumberOfSelected() const { return selected_.getSize(); }

size_t BrushingAndLinkingManager::getNumberOfFiltered() const { return filtered_.getSize(); }

size_t BrushingAndLinkingManager::getNumberOfClusterSelected() const {
    return clusterSelected_.getSize();
}

size_t BrushingAndLinkingManager::getNumberOfSomeOtherSelected() const {
    return someOtherSelected_.getSize();
}

size_t BrushingAndLinkingManager::getNumberOfRanges() const { return ranges_.getSize(); }

void BrushingAndLinkingManager::remove(const BrushingAndLinkingInport* src) {
    selected_.remove(src);
    filtered_.remove(src);
<<<<<<< HEAD
    clusterSelected_.remove(src);
    someOtherSelected_.remove(src);
    ranges_.remove(src);
=======
    selectedColumns_.remove(src);
>>>>>>> 70abcebb
}

bool BrushingAndLinkingManager::isFiltered(size_t idx) const { return filtered_.has(idx); }

bool BrushingAndLinkingManager::isSelected(size_t idx) const { return selected_.has(idx); }

<<<<<<< HEAD
bool BrushingAndLinkingManager::isClusterSelected(int idx) const {
    return clusterSelected_.has(idx);
}

bool BrushingAndLinkingManager::isSomeOtherSelected(int idx) const {
    return someOtherSelected_.has(idx);
=======
bool BrushingAndLinkingManager::isColumnSelected(size_t idx) const {
    return selectedColumns_.has(idx);
>>>>>>> 70abcebb
}

void BrushingAndLinkingManager::setSelected(const BrushingAndLinkingInport* src,
                                            const std::unordered_set<size_t>& indices) {
    selected_.set(src, indices);
}

void BrushingAndLinkingManager::setFiltered(const BrushingAndLinkingInport* src,
                                            const std::unordered_set<size_t>& indices) {
    filtered_.set(src, indices);
}

<<<<<<< HEAD
void BrushingAndLinkingManager::setClusterSelected(const BrushingAndLinkingInport* src,
                                                   const std::unordered_set<int>& indices) {
    clusterSelected_.set(src, indices);
}

void BrushingAndLinkingManager::setSomeOtherSelected(const BrushingAndLinkingInport* src,
                                                     const std::unordered_set<int>& indices) {
    someOtherSelected_.set(src, indices);
}

    void BrushingAndLinkingManager::setFilterRanges(const BrushingAndLinkingInport* src,
                                                         const std::vector<vec2>& ranges) {
        ranges_.set(src, ranges);
    }

=======
void BrushingAndLinkingManager::setSelectedColumn(const BrushingAndLinkingInport* src,
                                                  const std::unordered_set<size_t>& indices) {
    selectedColumns_.set(src, indices);
}

>>>>>>> 70abcebb
const std::unordered_set<size_t>& BrushingAndLinkingManager::getSelectedIndices() const {
    return selected_.getIndices();
}

const std::unordered_set<size_t>& BrushingAndLinkingManager::getFilteredIndices() const {
    return filtered_.getIndices();
}

<<<<<<< HEAD
const std::unordered_set<int>& BrushingAndLinkingManager::getClusterSelectedIndices() const {
    return clusterSelected_.getIndices();
}

const std::unordered_set<int>& BrushingAndLinkingManager::getSomeOtherSelectedIndices() const {
    return someOtherSelected_.getIndices();
}

    const std::vector<vec2>& BrushingAndLinkingManager::getFilterRanges() const {
        return ranges_.getRanges();
    }

=======
const std::unordered_set<size_t>& BrushingAndLinkingManager::getSelectedColumns() const {
    return selectedColumns_.getIndices();
}

>>>>>>> 70abcebb
}  // namespace inviwo<|MERGE_RESOLUTION|>--- conflicted
+++ resolved
@@ -41,26 +41,18 @@
             op->onDisconnect([=]() {
                 selected_.update();
                 filtered_.update();
-<<<<<<< HEAD
                 clusterSelected_.update();
                 someOtherSelected_.update();
-=======
-                selectedColumns_.update();
->>>>>>> 70abcebb
             });
         }
     }
     callback1_ = selected_.onChange([p, validationLevel]() { p->invalidate(validationLevel); });
     callback2_ = filtered_.onChange([p, validationLevel]() { p->invalidate(validationLevel); });
     callback3_ =
-<<<<<<< HEAD
         clusterSelected_.onChange([p, validationLevel]() { p->invalidate(validationLevel); });
     callback4_ =
         someOtherSelected_.onChange([p, validationLevel]() { p->invalidate(validationLevel); });
     callback5_ = ranges_.onChange([p, validationLevel]() { p->invalidate(validationLevel); });
-=======
-        selectedColumns_.onChange([p, validationLevel]() { p->invalidate(validationLevel); });
->>>>>>> 70abcebb
 }
 
 BrushingAndLinkingManager::~BrushingAndLinkingManager() {}
@@ -82,30 +74,21 @@
 void BrushingAndLinkingManager::remove(const BrushingAndLinkingInport* src) {
     selected_.remove(src);
     filtered_.remove(src);
-<<<<<<< HEAD
     clusterSelected_.remove(src);
     someOtherSelected_.remove(src);
     ranges_.remove(src);
-=======
-    selectedColumns_.remove(src);
->>>>>>> 70abcebb
 }
 
 bool BrushingAndLinkingManager::isFiltered(size_t idx) const { return filtered_.has(idx); }
 
 bool BrushingAndLinkingManager::isSelected(size_t idx) const { return selected_.has(idx); }
 
-<<<<<<< HEAD
 bool BrushingAndLinkingManager::isClusterSelected(int idx) const {
     return clusterSelected_.has(idx);
 }
 
 bool BrushingAndLinkingManager::isSomeOtherSelected(int idx) const {
     return someOtherSelected_.has(idx);
-=======
-bool BrushingAndLinkingManager::isColumnSelected(size_t idx) const {
-    return selectedColumns_.has(idx);
->>>>>>> 70abcebb
 }
 
 void BrushingAndLinkingManager::setSelected(const BrushingAndLinkingInport* src,
@@ -118,7 +101,6 @@
     filtered_.set(src, indices);
 }
 
-<<<<<<< HEAD
 void BrushingAndLinkingManager::setClusterSelected(const BrushingAndLinkingInport* src,
                                                    const std::unordered_set<int>& indices) {
     clusterSelected_.set(src, indices);
@@ -134,13 +116,6 @@
         ranges_.set(src, ranges);
     }
 
-=======
-void BrushingAndLinkingManager::setSelectedColumn(const BrushingAndLinkingInport* src,
-                                                  const std::unordered_set<size_t>& indices) {
-    selectedColumns_.set(src, indices);
-}
-
->>>>>>> 70abcebb
 const std::unordered_set<size_t>& BrushingAndLinkingManager::getSelectedIndices() const {
     return selected_.getIndices();
 }
@@ -149,7 +124,6 @@
     return filtered_.getIndices();
 }
 
-<<<<<<< HEAD
 const std::unordered_set<int>& BrushingAndLinkingManager::getClusterSelectedIndices() const {
     return clusterSelected_.getIndices();
 }
@@ -162,10 +136,4 @@
         return ranges_.getRanges();
     }
 
-=======
-const std::unordered_set<size_t>& BrushingAndLinkingManager::getSelectedColumns() const {
-    return selectedColumns_.getIndices();
-}
-
->>>>>>> 70abcebb
 }  // namespace inviwo