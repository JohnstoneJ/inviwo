--- conflicted
+++ resolved
@@ -161,7 +161,7 @@
 
     inport_.onChange([this]() { updateMaxSliceNumber(); });
 
-<<<<<<< HEAD
+
     polyline_.setOptional(true);
     addPort(polyline_);
 
@@ -174,8 +174,6 @@
     sliceAlongAxis_.addOption("p", "Plane Equation", 3);
     sliceAlongAxis_.set(static_cast<int>(CartesianCoordinateAxis::X));
     sliceAlongAxis_.setCurrentStateAsDefault();
-=======
->>>>>>> ccd508b5
     sliceAlongAxis_.onChange([this]() { modeChange(); });
     addProperties(sliceAlongAxis_, sliceX_, sliceY_, sliceZ_);
 
@@ -217,15 +215,11 @@
     addProperty(trafoGroup_);
 
     // Position Selection
-<<<<<<< HEAD
     pickGroup_.addProperty(enablePolylinePicking_);
     pickGroup_.addProperty(posPicking_);
     pickGroup_.addProperty(showIndicator_);
     pickGroup_.addProperty(indicatorColor_);
     pickGroup_.addProperty(indicatorSize_);
-=======
-    pickGroup_.addProperties(posPicking_, showIndicator_, indicatorColor_, indicatorSize_);
->>>>>>> ccd508b5
 
     posPicking_.onChange([this]() {
         if (posPicking_.get() && enablePolylinePicking_.get()) enablePolylinePicking_.set(false);
