--- conflicted
+++ resolved
@@ -64,16 +64,6 @@
     , shadeClippedArea_("shadeClippedArea", "Shade Clipped Area", false,
                         InvalidationLevel::InvalidResources)
     , sphereProperties_("sphereProperties", "Sphere Properties")
-<<<<<<< HEAD
-    , overrideSphereRadius_("overrideSphereRadius", "Override Sphere Radius", false,
-                            InvalidationLevel::InvalidResources)
-    , customRadius_("customRadius", "Custom Radius", 0.05f, 0.00001f, 2.0f, 0.01f)
-    , overrideSphereColor_("overrideSphereColor", "Override Sphere Color", false,
-                           InvalidationLevel::InvalidResources)
-    , customColor_("customColor", "Custom Color", vec4(0.7f, 0.7f, 0.7f, 1.0f), vec4(0.0f),
-                   vec4(1.0f))
-    , useMetaColor_("useMetaColor", "Use meta color mapping", false)
-=======
     , forceRadius_("forceRadius", "Force Radius", false, InvalidationLevel::InvalidResources)
     , defaultRadius_("defaultRadius", "Default Radius", 0.05f, 0.00001f, 2.0f, 0.01f)
     , forceColor_("forceColor", "Force Color", false, InvalidationLevel::InvalidResources)
@@ -81,32 +71,14 @@
                     vec4(1.0f))
     , useMetaColor_("useMetaColor", "Use meta color mapping", false,
                     InvalidationLevel::InvalidResources)
->>>>>>> 70abcebb
     , metaColor_("metaColor", "Meta Color Mapping")
 
     , camera_("camera", "Camera")
     , trackball_(&camera_)
-<<<<<<< HEAD
-    , shaders_{{{ShaderType::Vertex, "sphereglyph.vert"},
-                {ShaderType::Geometry, "sphereglyph.geom"},
-                {ShaderType::Fragment, "sphereglyph.frag"}},
-
-               {{BufferType::PositionAttrib, false, "vec3"},
-                {BufferType::ColorAttrib, true, "vec4"},
-                {BufferType::RadiiAttrib, true, "float"},
-                {BufferType::PickingAttrib, true, "uint"},
-                {BufferType::ScalarMetaAttrib, true, "float"}},
-
-               [&](Shader& shader) -> void {
-                   shader.onReload([this]() { invalidate(InvalidationLevel::InvalidResources); });
-                   configureShader(shader);
-               }} {
-=======
     , lighting_("lighting", "Lighting", &camera_)
     , shaders_{{{ShaderType::Vertex, "sphereglyph.vert"},
                 {ShaderType::Geometry, "sphereglyph.geom"},
                 {ShaderType::Fragment, "sphereglyph.frag"}},
->>>>>>> 70abcebb
 
                {{BufferType::PositionAttrib, MeshShaderCache::Mandatory, "vec3"},
                 {BufferType::ColorAttrib, MeshShaderCache::Optional, "vec4"},
@@ -130,14 +102,6 @@
     clipping_.addProperty(clipShadingFactor_);
     clipping_.addProperty(shadeClippedArea_);
 
-<<<<<<< HEAD
-    sphereProperties_.addProperty(overrideSphereRadius_);
-    sphereProperties_.addProperty(customRadius_);
-    sphereProperties_.addProperty(overrideSphereColor_);
-    sphereProperties_.addProperty(customColor_);
-    sphereProperties_.addProperty(useMetaColor_);
-    sphereProperties_.addProperty(metaColor_);
-=======
     sphereProperties_.addProperty(forceRadius_);
     sphereProperties_.addProperty(defaultRadius_);
     sphereProperties_.addProperty(forceColor_);
@@ -145,7 +109,6 @@
     sphereProperties_.addProperty(useMetaColor_);
     sphereProperties_.addProperty(metaColor_);
     defaultColor_.setSemantics(PropertySemantics::Color);
->>>>>>> 70abcebb
 
     addProperty(renderMode_);
     addProperty(sphereProperties_);
@@ -166,38 +129,6 @@
         configureShader(item.second);
     }
 }
-<<<<<<< HEAD
-
-void SphereRenderer::configureShader(Shader& shader) {
-    utilgl::addDefines(shader, lighting_);
-    shader[ShaderType::Vertex]->setShaderDefine("UNIFORM_RADIUS", overrideSphereRadius_);
-    shader[ShaderType::Vertex]->setShaderDefine("UNIFORM_COLOR", overrideSphereColor_);
-    shader[ShaderType::Fragment]->setShaderDefine("SHADE_CLIPPED_AREA", shadeClippedArea_);
-    shader[ShaderType::Fragment]->setShaderDefine("DISCARD_CLIPPED_GLYPHS",
-                                                  clipMode_.get() == GlyphClippingMode::Discard);
-    shader[ShaderType::Geometry]->setShaderDefine("DISCARD_CLIPPED_GLYPHS",
-                                                  clipMode_.get() == GlyphClippingMode::Discard);
-    shader.build();
-}
-
-void SphereRenderer::process() {
-    if (imageInport_.isReady()) {
-        utilgl::activateTargetAndCopySource(outport_, imageInport_, ImageType::ColorDepthPicking);
-    } else {
-        utilgl::activateAndClearTarget(outport_, ImageType::ColorDepthPicking);
-    }
-
-    for (const auto& elem : inport_) {
-        auto& shader = shaders_.getShader(*elem);
-
-        shader.activate();
-        utilgl::BlendModeState blendModeStateGL(GL_SRC_ALPHA, GL_ONE_MINUS_SRC_ALPHA);
-
-        TextureUnitContainer units;
-        utilgl::bindAndSetUniforms(shader, units, metaColor_);
-
-        utilgl::setUniforms(shader, camera_, lighting_, customColor_, customRadius_,
-=======
 
 void SphereRenderer::configureShader(Shader& shader) {
     utilgl::addDefines(shader, lighting_);
@@ -225,28 +156,18 @@
         utilgl::bindAndSetUniforms(shader, units, metaColor_);
 
         utilgl::setUniforms(shader, camera_, lighting_, defaultColor_, defaultRadius_,
->>>>>>> 70abcebb
                             clipShadingFactor_);
         shader.setUniform("viewport", vec4(0.0f, 0.0f, 2.0f / outport_.getDimensions().x,
                                            2.0f / outport_.getDimensions().y));
         switch (renderMode_) {
             case RenderMode::PointsOnly: {
                 // render only index buffers marked as points (or the entire mesh if none exists)
-<<<<<<< HEAD
-                MeshDrawerGL::DrawObject drawer(elem->getRepresentation<MeshGL>(),
-                                                elem->getDefaultMeshInfo());
-                utilgl::setShaderUniforms(shader, *elem, "geometry");
-                if (elem->getNumberOfIndicies() > 0) {
-                    for (size_t i = 0; i < elem->getNumberOfIndicies(); ++i) {
-                        auto meshinfo = elem->getIndexMeshInfo(i);
-=======
                 MeshDrawerGL::DrawObject drawer(mesh->getRepresentation<MeshGL>(),
                                                 mesh->getDefaultMeshInfo());
                 utilgl::setShaderUniforms(shader, *mesh, "geometry");
                 if (mesh->getNumberOfIndicies() > 0) {
                     for (size_t i = 0; i < mesh->getNumberOfIndicies(); ++i) {
                         auto meshinfo = mesh->getIndexMeshInfo(i);
->>>>>>> 70abcebb
                         if ((meshinfo.dt == DrawType::Points) ||
                             (meshinfo.dt == DrawType::NotSpecified)) {
                             drawer.draw(MeshDrawerGL::DrawMode::Points, i);
@@ -265,15 +186,9 @@
             case RenderMode::EntireMesh:
                 [[fallthrough]];
             default:  // render all parts of the input meshes as points
-<<<<<<< HEAD
-                MeshDrawerGL::DrawObject drawer(elem->getRepresentation<MeshGL>(),
-                                                elem->getDefaultMeshInfo());
-                utilgl::setShaderUniforms(shader, *elem, "geometry");
-=======
                 MeshDrawerGL::DrawObject drawer(mesh->getRepresentation<MeshGL>(),
                                                 mesh->getDefaultMeshInfo());
                 utilgl::setShaderUniforms(shader, *mesh, "geometry");
->>>>>>> 70abcebb
                 drawer.draw(MeshDrawerGL::DrawMode::Points);
 
                 break;
