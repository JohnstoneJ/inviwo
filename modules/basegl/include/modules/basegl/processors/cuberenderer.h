/*********************************************************************************
 *
 * Inviwo - Interactive Visualization Workshop
 *
 * Copyright (c) 2017-2019 Inviwo Foundation
 * All rights reserved.
 *
 * Redistribution and use in source and binary forms, with or without
 * modification, are permitted provided that the following conditions are met:
 *
 * 1. Redistributions of source code must retain the above copyright notice, this
 * list of conditions and the following disclaimer.
 * 2. Redistributions in binary form must reproduce the above copyright notice,
 * this list of conditions and the following disclaimer in the documentation
 * and/or other materials provided with the distribution.
 *
 * THIS SOFTWARE IS PROVIDED BY THE COPYRIGHT HOLDERS AND CONTRIBUTORS "AS IS" AND
 * ANY EXPRESS OR IMPLIED WARRANTIES, INCLUDING, BUT NOT LIMITED TO, THE IMPLIED
 * WARRANTIES OF MERCHANTABILITY AND FITNESS FOR A PARTICULAR PURPOSE ARE
 * DISCLAIMED. IN NO EVENT SHALL THE COPYRIGHT OWNER OR CONTRIBUTORS BE LIABLE FOR
 * ANY DIRECT, INDIRECT, INCIDENTAL, SPECIAL, EXEMPLARY, OR CONSEQUENTIAL DAMAGES
 * (INCLUDING, BUT NOT LIMITED TO, PROCUREMENT OF SUBSTITUTE GOODS OR SERVICES;
 * LOSS OF USE, DATA, OR PROFITS; OR BUSINESS INTERRUPTION) HOWEVER CAUSED AND
 * ON ANY THEORY OF LIABILITY, WHETHER IN CONTRACT, STRICT LIABILITY, OR TORT
 * (INCLUDING NEGLIGENCE OR OTHERWISE) ARISING IN ANY WAY OUT OF THE USE OF THIS
 * SOFTWARE, EVEN IF ADVISED OF THE POSSIBILITY OF SUCH DAMAGE.
 *
 *********************************************************************************/

#ifndef IVW_CUBERENDERER_H
#define IVW_CUBERENDERER_H

#include <modules/basegl/baseglmoduledefine.h>
#include <inviwo/core/common/inviwo.h>
#include <inviwo/core/processors/processor.h>
#include <inviwo/core/interaction/cameratrackball.h>
#include <inviwo/core/ports/meshport.h>
#include <inviwo/core/ports/imageport.h>
#include <inviwo/core/properties/cameraproperty.h>
#include <inviwo/core/properties/ordinalproperty.h>
#include <inviwo/core/properties/boolproperty.h>
#include <inviwo/core/properties/compositeproperty.h>
#include <inviwo/core/properties/optionproperty.h>
#include <inviwo/core/properties/simplelightingproperty.h>
#include <inviwo/core/properties/transferfunctionproperty.h>
#include <modules/opengl/shader/shader.h>
#include <modules/basegl/datastructures/meshshadercache.h>

namespace inviwo {

/** \docpage{org.inviwo.CubeRenderer, Cube Renderer}
 * ![](org.inviwo.CubeRenderer.png?classIdentifier=org.inviwo.CubeRenderer)
 * This processor renders a set of point meshes using cubical glyphs in OpenGL.
 * The glyphs are resolution independent and consist only of a single point.
 * The size of each point is given in the w coordinate of the vertex position unless
 * globally overwritten by the property.
 *
 * ### Inports
 *   * __geometry__ Input meshes
 *   * __imageInport__ Optional background image
 *
 * ### Outports
 *   * __image__    output image containing the rendered cubes and the optional input image
 *
 * ### Properties
 *   * __Overwrite Cube Size__   enable a fixed user-defined size for all cubes
 *   * __Custom Size__          size of the rendered cubes (in world coordinates)
 *   * __Overwrite Color__     if enabled, all cubes will share the same custom color
 *   * __Custom Color__        custom color when overwriting the input colors
 */

/**
 * \class CubeRenderer
 * \brief Renders input geometry with 3D cube glyphs using OpenGL shaders
 */
class IVW_MODULE_BASEGL_API CubeRenderer : public Processor {
public:
    CubeRenderer();
    virtual ~CubeRenderer() = default;

    virtual void process() override;

    virtual void initializeResources() override;

    virtual const ProcessorInfo getProcessorInfo() const override;
    static const ProcessorInfo processorInfo_;

private:
    void configureShader(Shader& shader);

    MeshFlatMultiInport inport_;
    ImageInport imageInport_;
    ImageOutport outport_;

    CompositeProperty cubeProperties_;
<<<<<<< HEAD
    BoolProperty overrideCubeSize_;
    FloatProperty customSize_;
    BoolProperty overrideCubeColor_;
    FloatVec4Property customColor_;
	TemplateOptionProperty<GLint> culling_;
    CameraProperty camera_;
    SimpleLightingProperty lighting_;
=======
    BoolProperty forceSize_;
    FloatProperty defaultSize_;
    BoolProperty forceColor_;
    FloatVec4Property defaultColor_;
    BoolProperty useMetaColor_;
    TransferFunctionProperty metaColor_;
>>>>>>> 70abcebb

    CameraProperty camera_;
    CameraTrackball trackball_;
    SimpleLightingProperty lighting_;

    MeshShaderCache shaders_;
};

}  // namespace inviwo

#endif  // IVW_CUBERENDERER_H<|MERGE_RESOLUTION|>--- conflicted
+++ resolved
@@ -93,22 +93,12 @@
     ImageOutport outport_;
 
     CompositeProperty cubeProperties_;
-<<<<<<< HEAD
-    BoolProperty overrideCubeSize_;
-    FloatProperty customSize_;
-    BoolProperty overrideCubeColor_;
-    FloatVec4Property customColor_;
-	TemplateOptionProperty<GLint> culling_;
-    CameraProperty camera_;
-    SimpleLightingProperty lighting_;
-=======
     BoolProperty forceSize_;
     FloatProperty defaultSize_;
     BoolProperty forceColor_;
     FloatVec4Property defaultColor_;
     BoolProperty useMetaColor_;
     TransferFunctionProperty metaColor_;
->>>>>>> 70abcebb
 
     CameraProperty camera_;
     CameraTrackball trackball_;
