/*********************************************************************************
 *
 * Inviwo - Interactive Visualization Workshop
 *
 * Copyright (c) 2013-2019 Inviwo Foundation
 * All rights reserved.
 *
 * Redistribution and use in source and binary forms, with or without
 * modification, are permitted provided that the following conditions are met:
 *
 * 1. Redistributions of source code must retain the above copyright notice, this
 * list of conditions and the following disclaimer.
 * 2. Redistributions in binary form must reproduce the above copyright notice,
 * this list of conditions and the following disclaimer in the documentation
 * and/or other materials provided with the distribution.
 *
 * THIS SOFTWARE IS PROVIDED BY THE COPYRIGHT HOLDERS AND CONTRIBUTORS "AS IS" AND
 * ANY EXPRESS OR IMPLIED WARRANTIES, INCLUDING, BUT NOT LIMITED TO, THE IMPLIED
 * WARRANTIES OF MERCHANTABILITY AND FITNESS FOR A PARTICULAR PURPOSE ARE
 * DISCLAIMED. IN NO EVENT SHALL THE COPYRIGHT OWNER OR CONTRIBUTORS BE LIABLE FOR
 * ANY DIRECT, INDIRECT, INCIDENTAL, SPECIAL, EXEMPLARY, OR CONSEQUENTIAL DAMAGES
 * (INCLUDING, BUT NOT LIMITED TO, PROCUREMENT OF SUBSTITUTE GOODS OR SERVICES;
 * LOSS OF USE, DATA, OR PROFITS; OR BUSINESS INTERRUPTION) HOWEVER CAUSED AND
 * ON ANY THEORY OF LIABILITY, WHETHER IN CONTRACT, STRICT LIABILITY, OR TORT
 * (INCLUDING NEGLIGENCE OR OTHERWISE) ARISING IN ANY WAY OUT OF THE USE OF THIS
 * SOFTWARE, EVEN IF ADVISED OF THE POSSIBILITY OF SUCH DAMAGE.
 *
 *********************************************************************************/

#ifndef IVW_MESHCLIPPING_H
#define IVW_MESHCLIPPING_H

#include <modules/base/basemoduledefine.h>
#include <inviwo/core/common/inviwo.h>
#include <inviwo/core/processors/processor.h>
#include <inviwo/core/ports/meshport.h>
#include <inviwo/core/datastructures/geometry/simplemesh.h>
#include <inviwo/core/datastructures/geometry/plane.h>
#include <inviwo/core/properties/boolproperty.h>
#include <inviwo/core/properties/buttonproperty.h>
#include <inviwo/core/properties/cameraproperty.h>
#include <inviwo/core/properties/ordinalproperty.h>

namespace inviwo {

/** \docpage{org.inviwo.MeshClipping, Mesh Clipping}
 * ![](org.inviwo.MeshClipping.png?classIdentifier=org.inviwo.MeshClipping)
 *
 * Remove parts of a mesh that is on the back side of a plane.
 * Replaces removed parts with triangles aligned with the plane.
 * Link the camera property to move the camera along the plane, or to align plane with view
 * direction. Coordinates are specified in world space.
 *
 * Supports SimpleMesh and BasicMesh
 *
 * ### Inports
 *   * __inputMesh__ Input mesh
 *
 * ### Outports
 *   * __clippedMesh__ Clipped output mesh
 *   * __clippingPlane__ Plane used for clipping the mesh in world space coordinate system
 *
 * ### Properties
 *   * __Move Plane Point Along Normal__ Enable slider for adjusting plane position
 *   * __Plane Point Along Normal Move__ Offset plane along its normal
 *   * __Move Camera Along Normal__ Moves camera along with plane movement.
 *   * __Plane Point__ World space space position of plane
 *   * __Plane Normal__ ... World space space normal of plane
 *   * __Camera__ Camera used for moving or aligning plane.
 *   * __Align Plane Normal To Camera Normal__ Aligns plane normal with camera
 *   * __Enable clipping__ Pass through mesh if disabled.
 *

 */
class IVW_MODULE_BASE_API MeshClipping : public Processor {
public:
    MeshClipping();
    ~MeshClipping();

    virtual const ProcessorInfo getProcessorInfo() const override;
    static const ProcessorInfo processorInfo_;

protected:
    virtual void process() override;

private:
    void onAlignPlaneNormalToCameraNormalPressed();

    MeshInport inport_;
    MeshOutport outport_;
    DataOutport<Plane> clippingPlane_;

    BoolProperty clippingEnabled_;
    BoolProperty movePointAlongNormal_;
    BoolProperty moveCameraAlongNormal_;
    FloatProperty pointPlaneMove_;

<<<<<<< HEAD
    BoolProperty convexManifoldInput_;
=======
>>>>>>> 6c6f61a4
    BoolProperty capClippedHoles_;

    FloatVec3Property planePoint_;   ///< World space plane position
    FloatVec3Property planeNormal_;  ///< World space plane normal

    ButtonProperty alignPlaneNormalToCameraNormal_;
    CameraProperty camera_;

    float previousPointPlaneMove_;
};
}  // namespace inviwo

#endif  // IVW_MESHCLIPPING_H<|MERGE_RESOLUTION|>--- conflicted
+++ resolved
@@ -95,10 +95,6 @@
     BoolProperty moveCameraAlongNormal_;
     FloatProperty pointPlaneMove_;
 
-<<<<<<< HEAD
-    BoolProperty convexManifoldInput_;
-=======
->>>>>>> 6c6f61a4
     BoolProperty capClippedHoles_;
 
     FloatVec3Property planePoint_;   ///< World space plane position
