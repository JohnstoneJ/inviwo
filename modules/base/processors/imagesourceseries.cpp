--- conflicted
+++ resolved
@@ -78,28 +78,12 @@
     Processor::deinitialize();
 }
 
-void ImageSourceSeries::deserialize(IvwDeserializer& d) {
-    Processor::deserialize(d);
-}
-
 void ImageSourceSeries::onFindFiles() {
-<<<<<<< HEAD
-    std::vector<std::string> files = imageFileDirectory_.getFiles();
+    std::vector<std::string> files = filesystem::getDirectoryContents(imageFileDirectory_.get());
         
     fileList_.clear();
     
     for (std::size_t i=0; i<files.size(); i++) {
-=======
-    std::vector<std::string> files = filesystem::getDirectoryContents(imageFileDirectory_.get());
-    currentImageIndex_.setReadOnly(files.empty());
-    if(files.empty())
-        return;
-
-    std::vector<std::string> ids;
-    std::vector<std::string> displayNames;
-
-    for (size_t i=0; i<files.size(); i++) {
->>>>>>> 28bc0a8b
         if (isValidImageFile(files[i])) {
             std::string fileName = filesystem::getFileNameWithExtension(files[i]);
             fileList_.push_back(fileName);
@@ -119,38 +103,9 @@
 void ImageSourceSeries::process() {
     Image* outImage = outport_.getData();
 
-<<<<<<< HEAD
     if (fileList_.empty()) {
         return;
     }
-=======
-    if (outImage) {
-        std::string basePath{ imageFileDirectory_.get() };
-        std::vector<std::string> filesInDirectory = filesystem::getDirectoryContents(basePath);
-        std::vector<std::string> fileNames;
-
-        if(filesInDirectory.empty()){
-            return;
-        }
-
-        for (size_t i=0; i<filesInDirectory.size(); i++) {
-            if (isValidImageFile(filesInDirectory[i])) {
-                fileNames.push_back(filesInDirectory[i]);
-            }
-        }
-
-        size_t currentIndex = currentImageIndex_.get();
-
-        if (!fileNames.size()) {
-            LogWarn("No image found in the directory.");
-            return;
-        }
-
-        if (currentIndex > fileNames.size()) {
-            LogWarn("Current index exceeded the number of files.");
-            return;
-        }
->>>>>>> 28bc0a8b
 
     if (outImage) {
         std::string basePath{ imageFileDirectory_.get() };
@@ -160,13 +115,8 @@
             return;
         }
 
-<<<<<<< HEAD
         std::string currentFileName{ basePath + "/" + fileList_[currentIndex] };
         imageFileName_.set(fileList_[currentIndex]);
-=======
-        std::string currentFileName{ basePath + "/" + fileNames[currentIndex - 1] };
-        imageFileName_.set(filesystem::getFileNameWithExtension(currentFileName));
->>>>>>> 28bc0a8b
 
         std::string fileExtension = filesystem::getFileExtension(currentFileName);
         DataReaderType<Layer>* reader =
