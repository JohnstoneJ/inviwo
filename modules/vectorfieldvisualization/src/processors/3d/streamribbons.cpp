--- conflicted
+++ resolved
@@ -162,11 +162,7 @@
             auto indexBuffer = mesh->addIndexBuffer(DrawType::Triangles, ConnectivityType::Strip);
             indexBuffer->getDataContainer().reserve(size);
 
-<<<<<<< HEAD
-            vec4 c{0.0f};
-=======
             vec4 c{0};
->>>>>>> a903b67b
             if (hasColors) {
                 if (lineId >= colors_.getData()->size()) {
                     LogWarn("The vector of colors is smaller then the vector of seed points");
