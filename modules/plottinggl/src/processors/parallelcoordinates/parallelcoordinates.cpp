--- conflicted
+++ resolved
@@ -823,7 +823,6 @@
         newY = glm::clamp(newY, 0.0, 1.0);
 
         axisVector_[axisID]->moveHandle(upper, newY);
-<<<<<<< HEAD
 
         /*
          * Send filter ranges
@@ -835,9 +834,6 @@
         brushingAndLinking_.sendFilterRangeChangedEvent(ranges);
 
         mouseEvent->markAsUsed();
-=======
-        p->markAsUsed();
->>>>>>> 70abcebb
     }
 }
 
