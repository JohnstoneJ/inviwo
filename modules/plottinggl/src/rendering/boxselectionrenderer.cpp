--- conflicted
+++ resolved
@@ -55,17 +55,10 @@
         }
 
         const auto start = vec2((*dragRect)[0]);
-<<<<<<< HEAD
-        const auto end = vec2((*dragRect)[1]);
         const auto scale = vec2((*dragRect)[1] - (*dragRect)[0]);
-        mat4 m(vec4(scale.x, 0.f, 0.f, 0.f), vec4(0.f, scale.y, 0.f, 0.f), vec4(0.f, 0.f, 1.f, 0.f),
-               vec4(start.x, start.y, 0.f, 1.f));
-=======
-        const auto scale = vec2((*dragRect)[1] - (*dragRect)[0]);
-
         const mat4 m(vec4(scale.x, 0.f, 0.f, 0.f), vec4(0.f, scale.y, 0.f, 0.f),
                      vec4(0.f, 0.f, 1.f, 0.f), vec4(start.x, start.y, 0.f, 1.f));
->>>>>>> c4aaddd7
+
         dragRectMesh_.setModelMatrix(m);
         OrthographicCamera camera_;
         camera_.setFrustum(ivec4(0, screenDim.x, 0, screenDim.y));
